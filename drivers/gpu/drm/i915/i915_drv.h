/* i915_drv.h -- Private header for the I915 driver -*- linux-c -*-
 */
/*
 *
 * Copyright 2003 Tungsten Graphics, Inc., Cedar Park, Texas.
 * All Rights Reserved.
 *
 * Permission is hereby granted, free of charge, to any person obtaining a
 * copy of this software and associated documentation files (the
 * "Software"), to deal in the Software without restriction, including
 * without limitation the rights to use, copy, modify, merge, publish,
 * distribute, sub license, and/or sell copies of the Software, and to
 * permit persons to whom the Software is furnished to do so, subject to
 * the following conditions:
 *
 * The above copyright notice and this permission notice (including the
 * next paragraph) shall be included in all copies or substantial portions
 * of the Software.
 *
 * THE SOFTWARE IS PROVIDED "AS IS", WITHOUT WARRANTY OF ANY KIND, EXPRESS
 * OR IMPLIED, INCLUDING BUT NOT LIMITED TO THE WARRANTIES OF
 * MERCHANTABILITY, FITNESS FOR A PARTICULAR PURPOSE AND NON-INFRINGEMENT.
 * IN NO EVENT SHALL TUNGSTEN GRAPHICS AND/OR ITS SUPPLIERS BE LIABLE FOR
 * ANY CLAIM, DAMAGES OR OTHER LIABILITY, WHETHER IN AN ACTION OF CONTRACT,
 * TORT OR OTHERWISE, ARISING FROM, OUT OF OR IN CONNECTION WITH THE
 * SOFTWARE OR THE USE OR OTHER DEALINGS IN THE SOFTWARE.
 *
 */

#ifndef _I915_DRV_H_
#define _I915_DRV_H_

#include <uapi/drm/i915_drm.h>

#include "i915_reg.h"
#include "intel_bios.h"
#include "intel_ringbuffer.h"
#include <linux/io-mapping.h>
#include <linux/i2c.h>
#include <linux/i2c-algo-bit.h>
#include <drm/intel-gtt.h>
#include <linux/backlight.h>
#include <linux/intel-iommu.h>
#include <linux/kref.h>
#include <linux/pm_qos.h>

/* General customization:
 */

#define DRIVER_AUTHOR		"Tungsten Graphics, Inc."

#define DRIVER_NAME		"i915"
#define DRIVER_DESC		"Intel Graphics"
#define DRIVER_DATE		"20080730"

enum pipe {
	PIPE_A = 0,
	PIPE_B,
	PIPE_C,
	I915_MAX_PIPES
};
#define pipe_name(p) ((p) + 'A')

enum transcoder {
	TRANSCODER_A = 0,
	TRANSCODER_B,
	TRANSCODER_C,
	TRANSCODER_EDP = 0xF,
};
#define transcoder_name(t) ((t) + 'A')

enum plane {
	PLANE_A = 0,
	PLANE_B,
	PLANE_C,
};
#define plane_name(p) ((p) + 'A')

#define sprite_name(p, s) ((p) * dev_priv->num_plane + (s) + 'A')

enum port {
	PORT_A = 0,
	PORT_B,
	PORT_C,
	PORT_D,
	PORT_E,
	I915_MAX_PORTS
};
#define port_name(p) ((p) + 'A')

enum intel_display_power_domain {
	POWER_DOMAIN_PIPE_A,
	POWER_DOMAIN_PIPE_B,
	POWER_DOMAIN_PIPE_C,
	POWER_DOMAIN_PIPE_A_PANEL_FITTER,
	POWER_DOMAIN_PIPE_B_PANEL_FITTER,
	POWER_DOMAIN_PIPE_C_PANEL_FITTER,
	POWER_DOMAIN_TRANSCODER_A,
	POWER_DOMAIN_TRANSCODER_B,
	POWER_DOMAIN_TRANSCODER_C,
	POWER_DOMAIN_TRANSCODER_EDP = POWER_DOMAIN_TRANSCODER_A + 0xF,
};

#define POWER_DOMAIN_PIPE(pipe) ((pipe) + POWER_DOMAIN_PIPE_A)
#define POWER_DOMAIN_PIPE_PANEL_FITTER(pipe) \
		((pipe) + POWER_DOMAIN_PIPE_A_PANEL_FITTER)
#define POWER_DOMAIN_TRANSCODER(tran) ((tran) + POWER_DOMAIN_TRANSCODER_A)

enum hpd_pin {
	HPD_NONE = 0,
	HPD_PORT_A = HPD_NONE, /* PORT_A is internal */
	HPD_TV = HPD_NONE,     /* TV is known to be unreliable */
	HPD_CRT,
	HPD_SDVO_B,
	HPD_SDVO_C,
	HPD_PORT_B,
	HPD_PORT_C,
	HPD_PORT_D,
	HPD_NUM_PINS
};

#define I915_GEM_GPU_DOMAINS \
	(I915_GEM_DOMAIN_RENDER | \
	 I915_GEM_DOMAIN_SAMPLER | \
	 I915_GEM_DOMAIN_COMMAND | \
	 I915_GEM_DOMAIN_INSTRUCTION | \
	 I915_GEM_DOMAIN_VERTEX)

#define for_each_pipe(p) for ((p) = 0; (p) < INTEL_INFO(dev)->num_pipes; (p)++)

#define for_each_encoder_on_crtc(dev, __crtc, intel_encoder) \
	list_for_each_entry((intel_encoder), &(dev)->mode_config.encoder_list, base.head) \
		if ((intel_encoder)->base.crtc == (__crtc))

struct drm_i915_private;

enum intel_dpll_id {
	DPLL_ID_PRIVATE = -1, /* non-shared dpll in use */
	/* real shared dpll ids must be >= 0 */
	DPLL_ID_PCH_PLL_A,
	DPLL_ID_PCH_PLL_B,
};
#define I915_NUM_PLLS 2

struct intel_dpll_hw_state {
	uint32_t dpll;
	uint32_t dpll_md;
	uint32_t fp0;
	uint32_t fp1;
};

struct intel_shared_dpll {
	int refcount; /* count of number of CRTCs sharing this PLL */
	int active; /* count of number of active CRTCs (i.e. DPMS on) */
	bool on; /* is the PLL actually active? Disabled during modeset */
	const char *name;
	/* should match the index in the dev_priv->shared_dplls array */
	enum intel_dpll_id id;
	struct intel_dpll_hw_state hw_state;
	void (*mode_set)(struct drm_i915_private *dev_priv,
			 struct intel_shared_dpll *pll);
	void (*enable)(struct drm_i915_private *dev_priv,
		       struct intel_shared_dpll *pll);
	void (*disable)(struct drm_i915_private *dev_priv,
			struct intel_shared_dpll *pll);
	bool (*get_hw_state)(struct drm_i915_private *dev_priv,
			     struct intel_shared_dpll *pll,
			     struct intel_dpll_hw_state *hw_state);
};

/* Used by dp and fdi links */
struct intel_link_m_n {
	uint32_t	tu;
	uint32_t	gmch_m;
	uint32_t	gmch_n;
	uint32_t	link_m;
	uint32_t	link_n;
};

void intel_link_compute_m_n(int bpp, int nlanes,
			    int pixel_clock, int link_clock,
			    struct intel_link_m_n *m_n);

struct intel_ddi_plls {
	int spll_refcount;
	int wrpll1_refcount;
	int wrpll2_refcount;
};

/* Interface history:
 *
 * 1.1: Original.
 * 1.2: Add Power Management
 * 1.3: Add vblank support
 * 1.4: Fix cmdbuffer path, add heap destroy
 * 1.5: Add vblank pipe configuration
 * 1.6: - New ioctl for scheduling buffer swaps on vertical blank
 *      - Support vertical blank on secondary display pipe
 */
#define DRIVER_MAJOR		1
#define DRIVER_MINOR		6
#define DRIVER_PATCHLEVEL	0

#define WATCH_COHERENCY	0
#define WATCH_LISTS	0
#define WATCH_GTT	0

#define I915_GEM_PHYS_CURSOR_0 1
#define I915_GEM_PHYS_CURSOR_1 2
#define I915_GEM_PHYS_OVERLAY_REGS 3
#define I915_MAX_PHYS_OBJECT (I915_GEM_PHYS_OVERLAY_REGS)

struct drm_i915_gem_phys_object {
	int id;
	struct page **page_list;
	drm_dma_handle_t *handle;
	struct drm_i915_gem_object *cur_obj;
};

struct opregion_header;
struct opregion_acpi;
struct opregion_swsci;
struct opregion_asle;

struct intel_opregion {
	struct opregion_header __iomem *header;
	struct opregion_acpi __iomem *acpi;
	struct opregion_swsci __iomem *swsci;
	struct opregion_asle __iomem *asle;
	void __iomem *vbt;
	u32 __iomem *lid_state;
};
#define OPREGION_SIZE            (8*1024)

struct intel_overlay;
struct intel_overlay_error_state;

struct drm_i915_master_private {
	drm_local_map_t *sarea;
	struct _drm_i915_sarea *sarea_priv;
};
#define I915_FENCE_REG_NONE -1
#define I915_MAX_NUM_FENCES 32
/* 32 fences + sign bit for FENCE_REG_NONE */
#define I915_MAX_NUM_FENCE_BITS 6

struct drm_i915_fence_reg {
	struct list_head lru_list;
	struct drm_i915_gem_object *obj;
	int pin_count;
};

struct sdvo_device_mapping {
	u8 initialized;
	u8 dvo_port;
	u8 slave_addr;
	u8 dvo_wiring;
	u8 i2c_pin;
	u8 ddc_pin;
};

struct intel_display_error_state;

struct drm_i915_error_state {
	struct kref ref;
	u32 eir;
	u32 pgtbl_er;
	u32 ier;
	u32 ccid;
	u32 derrmr;
	u32 forcewake;
	bool waiting[I915_NUM_RINGS];
	u32 pipestat[I915_MAX_PIPES];
	u32 tail[I915_NUM_RINGS];
	u32 head[I915_NUM_RINGS];
	u32 ctl[I915_NUM_RINGS];
	u32 ipeir[I915_NUM_RINGS];
	u32 ipehr[I915_NUM_RINGS];
	u32 instdone[I915_NUM_RINGS];
	u32 acthd[I915_NUM_RINGS];
	u32 semaphore_mboxes[I915_NUM_RINGS][I915_NUM_RINGS - 1];
	u32 semaphore_seqno[I915_NUM_RINGS][I915_NUM_RINGS - 1];
	u32 rc_psmi[I915_NUM_RINGS]; /* sleep state */
	/* our own tracking of ring head and tail */
	u32 cpu_ring_head[I915_NUM_RINGS];
	u32 cpu_ring_tail[I915_NUM_RINGS];
	u32 error; /* gen6+ */
	u32 err_int; /* gen7 */
	u32 instpm[I915_NUM_RINGS];
	u32 instps[I915_NUM_RINGS];
	u32 extra_instdone[I915_NUM_INSTDONE_REG];
	u32 seqno[I915_NUM_RINGS];
	u64 bbaddr;
	u32 fault_reg[I915_NUM_RINGS];
	u32 done_reg;
	u32 faddr[I915_NUM_RINGS];
	u64 fence[I915_MAX_NUM_FENCES];
	struct timeval time;
	struct drm_i915_error_ring {
		struct drm_i915_error_object {
			int page_count;
			u32 gtt_offset;
			u32 *pages[0];
		} *ringbuffer, *batchbuffer, *ctx;
		struct drm_i915_error_request {
			long jiffies;
			u32 seqno;
			u32 tail;
		} *requests;
		int num_requests;
	} ring[I915_NUM_RINGS];
	struct drm_i915_error_buffer {
		u32 size;
		u32 name;
		u32 rseqno, wseqno;
		u32 gtt_offset;
		u32 read_domains;
		u32 write_domain;
		s32 fence_reg:I915_MAX_NUM_FENCE_BITS;
		s32 pinned:2;
		u32 tiling:2;
		u32 dirty:1;
		u32 purgeable:1;
		s32 ring:4;
		u32 cache_level:2;
	} *active_bo, *pinned_bo;
	u32 active_bo_count, pinned_bo_count;
	struct intel_overlay_error_state *overlay;
	struct intel_display_error_state *display;
};

struct intel_crtc_config;
struct intel_crtc;
struct intel_limit;
struct dpll;

struct drm_i915_display_funcs {
	bool (*fbc_enabled)(struct drm_device *dev);
	void (*enable_fbc)(struct drm_crtc *crtc, unsigned long interval);
	void (*disable_fbc)(struct drm_device *dev);
	int (*get_display_clock_speed)(struct drm_device *dev);
	int (*get_fifo_size)(struct drm_device *dev, int plane);
	/**
	 * find_dpll() - Find the best values for the PLL
	 * @limit: limits for the PLL
	 * @crtc: current CRTC
	 * @target: target frequency in kHz
	 * @refclk: reference clock frequency in kHz
	 * @match_clock: if provided, @best_clock P divider must
	 *               match the P divider from @match_clock
	 *               used for LVDS downclocking
	 * @best_clock: best PLL values found
	 *
	 * Returns true on success, false on failure.
	 */
	bool (*find_dpll)(const struct intel_limit *limit,
			  struct drm_crtc *crtc,
			  int target, int refclk,
			  struct dpll *match_clock,
			  struct dpll *best_clock);
	void (*update_wm)(struct drm_device *dev);
	void (*update_sprite_wm)(struct drm_device *dev, int pipe,
				 uint32_t sprite_width, int pixel_size,
				 bool enable);
	void (*modeset_global_resources)(struct drm_device *dev);
	/* Returns the active state of the crtc, and if the crtc is active,
	 * fills out the pipe-config with the hw state. */
	bool (*get_pipe_config)(struct intel_crtc *,
				struct intel_crtc_config *);
	void (*get_clock)(struct intel_crtc *, struct intel_crtc_config *);
	int (*crtc_mode_set)(struct drm_crtc *crtc,
			     int x, int y,
			     struct drm_framebuffer *old_fb);
	void (*crtc_enable)(struct drm_crtc *crtc);
	void (*crtc_disable)(struct drm_crtc *crtc);
	void (*off)(struct drm_crtc *crtc);
	void (*write_eld)(struct drm_connector *connector,
			  struct drm_crtc *crtc);
	void (*fdi_link_train)(struct drm_crtc *crtc);
	void (*init_clock_gating)(struct drm_device *dev);
	int (*queue_flip)(struct drm_device *dev, struct drm_crtc *crtc,
			  struct drm_framebuffer *fb,
			  struct drm_i915_gem_object *obj);
	int (*update_plane)(struct drm_crtc *crtc, struct drm_framebuffer *fb,
			    int x, int y);
	void (*hpd_irq_setup)(struct drm_device *dev);
	/* clock updates for mode set */
	/* cursor updates */
	/* render clock increase/decrease */
	/* display clock increase/decrease */
	/* pll clock increase/decrease */
};

struct intel_uncore_funcs {
	void (*force_wake_get)(struct drm_i915_private *dev_priv);
	void (*force_wake_put)(struct drm_i915_private *dev_priv);
};

struct intel_uncore {
	spinlock_t lock; /** lock is also taken in irq contexts. */

	struct intel_uncore_funcs funcs;

	unsigned fifo_count;
	unsigned forcewake_count;
};

#define DEV_INFO_FOR_EACH_FLAG(func, sep) \
	func(is_mobile) sep \
	func(is_i85x) sep \
	func(is_i915g) sep \
	func(is_i945gm) sep \
	func(is_g33) sep \
	func(need_gfx_hws) sep \
	func(is_g4x) sep \
	func(is_pineview) sep \
	func(is_broadwater) sep \
	func(is_crestline) sep \
	func(is_ivybridge) sep \
	func(is_valleyview) sep \
	func(is_haswell) sep \
	func(has_force_wake) sep \
	func(has_fbc) sep \
	func(has_pipe_cxsr) sep \
	func(has_hotplug) sep \
	func(cursor_needs_physical) sep \
	func(has_overlay) sep \
	func(overlay_needs_physical) sep \
	func(supports_tv) sep \
	func(has_bsd_ring) sep \
	func(has_blt_ring) sep \
	func(has_vebox_ring) sep \
	func(has_llc) sep \
	func(has_ddi) sep \
	func(has_fpga_dbg)

#define DEFINE_FLAG(name) u8 name:1
#define SEP_SEMICOLON ;

struct intel_device_info {
	u32 display_mmio_offset;
	u8 num_pipes:3;
	u8 gen;
	DEV_INFO_FOR_EACH_FLAG(DEFINE_FLAG, SEP_SEMICOLON);
};

#undef DEFINE_FLAG
#undef SEP_SEMICOLON

enum i915_cache_level {
	I915_CACHE_NONE = 0,
	I915_CACHE_LLC,
	I915_CACHE_LLC_MLC, /* gen6+, in docs at least! */
};

typedef uint32_t gen6_gtt_pte_t;

struct i915_address_space {
	struct drm_mm mm;
	struct drm_device *dev;
	struct list_head global_link;
	unsigned long start;		/* Start offset always 0 for dri2 */
	size_t total;		/* size addr space maps (ex. 2GB for ggtt) */

	struct {
		dma_addr_t addr;
		struct page *page;
	} scratch;

	/**
	 * List of objects currently involved in rendering.
	 *
	 * Includes buffers having the contents of their GPU caches
	 * flushed, not necessarily primitives.  last_rendering_seqno
	 * represents when the rendering involved will be completed.
	 *
	 * A reference is held on the buffer while on this list.
	 */
	struct list_head active_list;

	/**
	 * LRU list of objects which are not in the ringbuffer and
	 * are ready to unbind, but are still in the GTT.
	 *
	 * last_rendering_seqno is 0 while an object is in this list.
	 *
	 * A reference is not held on the buffer while on this list,
	 * as merely being GTT-bound shouldn't prevent its being
	 * freed, and we'll pull it off the list in the free path.
	 */
	struct list_head inactive_list;

	/* FIXME: Need a more generic return type */
	gen6_gtt_pte_t (*pte_encode)(dma_addr_t addr,
				     enum i915_cache_level level);
	void (*clear_range)(struct i915_address_space *vm,
			    unsigned int first_entry,
			    unsigned int num_entries);
	void (*insert_entries)(struct i915_address_space *vm,
			       struct sg_table *st,
			       unsigned int first_entry,
			       enum i915_cache_level cache_level);
	void (*cleanup)(struct i915_address_space *vm);
};

/* The Graphics Translation Table is the way in which GEN hardware translates a
 * Graphics Virtual Address into a Physical Address. In addition to the normal
 * collateral associated with any va->pa translations GEN hardware also has a
 * portion of the GTT which can be mapped by the CPU and remain both coherent
 * and correct (in cases like swizzling). That region is referred to as GMADR in
 * the spec.
 */
struct i915_gtt {
	struct i915_address_space base;
	size_t stolen_size;		/* Total size of stolen memory */

	unsigned long mappable_end;	/* End offset that we can CPU map */
	struct io_mapping *mappable;	/* Mapping to our CPU mappable region */
	phys_addr_t mappable_base;	/* PA of our GMADR */

	/** "Graphics Stolen Memory" holds the global PTEs */
	void __iomem *gsm;

	bool do_idle_maps;
<<<<<<< HEAD
	struct {
		dma_addr_t addr;
		struct page *page;
	} scratch;
=======
>>>>>>> cd234b0b

	int mtrr;

	/* global gtt ops */
	int (*gtt_probe)(struct drm_device *dev, size_t *gtt_total,
			  size_t *stolen, phys_addr_t *mappable_base,
			  unsigned long *mappable_end);
<<<<<<< HEAD
	void (*gtt_remove)(struct drm_device *dev);
	void (*gtt_clear_range)(struct drm_device *dev,
				unsigned int first_entry,
				unsigned int num_entries);
	void (*gtt_insert_entries)(struct drm_device *dev,
				   struct sg_table *st,
				   unsigned int pg_start,
				   enum i915_cache_level cache_level);
	gen6_gtt_pte_t (*pte_encode)(dma_addr_t addr,
				     enum i915_cache_level level);
=======
>>>>>>> cd234b0b
};
#define gtt_total_entries(gtt) ((gtt).base.total >> PAGE_SHIFT)

struct i915_hw_ppgtt {
	struct i915_address_space base;
	unsigned num_pd_entries;
	struct page **pt_pages;
	uint32_t pd_offset;
	dma_addr_t *pt_dma_addr;

<<<<<<< HEAD
	/* pte functions, mirroring the interface of the global gtt. */
	void (*clear_range)(struct i915_hw_ppgtt *ppgtt,
			    unsigned int first_entry,
			    unsigned int num_entries);
	void (*insert_entries)(struct i915_hw_ppgtt *ppgtt,
			       struct sg_table *st,
			       unsigned int pg_start,
			       enum i915_cache_level cache_level);
	gen6_gtt_pte_t (*pte_encode)(dma_addr_t addr,
				     enum i915_cache_level level);
=======
>>>>>>> cd234b0b
	int (*enable)(struct drm_device *dev);
};

/* To make things as simple as possible (ie. no refcounting), a VMA's lifetime
 * will always be <= an objects lifetime. So object refcounting should cover us.
 */
struct i915_vma {
	struct drm_mm_node node;
	struct drm_i915_gem_object *obj;
	struct i915_address_space *vm;

	struct list_head vma_link; /* Link in the object's VMA list */
};

struct i915_ctx_hang_stats {
	/* This context had batch pending when hang was declared */
	unsigned batch_pending;

	/* This context had batch active when hang was declared */
	unsigned batch_active;
};

/* This must match up with the value previously used for execbuf2.rsvd1. */
#define DEFAULT_CONTEXT_ID 0
struct i915_hw_context {
	struct kref ref;
	int id;
	bool is_initialized;
	struct drm_i915_file_private *file_priv;
	struct intel_ring_buffer *ring;
	struct drm_i915_gem_object *obj;
	struct i915_ctx_hang_stats hang_stats;
};

struct i915_fbc {
	unsigned long size;
	unsigned int fb_id;
	enum plane plane;
	int y;

	struct drm_mm_node *compressed_fb;
	struct drm_mm_node *compressed_llb;

	struct intel_fbc_work {
		struct delayed_work work;
		struct drm_crtc *crtc;
		struct drm_framebuffer *fb;
		int interval;
	} *fbc_work;

	enum {
		FBC_NO_OUTPUT, /* no outputs enabled to compress */
		FBC_STOLEN_TOO_SMALL, /* not enough space for buffers */
		FBC_UNSUPPORTED_MODE, /* interlace or doublescanned mode */
		FBC_MODE_TOO_LARGE, /* mode too large for compression */
		FBC_BAD_PLANE, /* fbc not supported on plane */
		FBC_NOT_TILED, /* buffer not tiled */
		FBC_MULTIPLE_PIPES, /* more than one pipe active */
		FBC_MODULE_PARAM,
		FBC_CHIP_DEFAULT, /* disabled by default on this chip */
	} no_fbc_reason;
<<<<<<< HEAD
=======
};

enum no_psr_reason {
	PSR_NO_SOURCE, /* Not supported on platform */
	PSR_NO_SINK, /* Not supported by panel */
	PSR_MODULE_PARAM,
	PSR_CRTC_NOT_ACTIVE,
	PSR_PWR_WELL_ENABLED,
	PSR_NOT_TILED,
	PSR_SPRITE_ENABLED,
	PSR_S3D_ENABLED,
	PSR_INTERLACED_ENABLED,
	PSR_HSW_NOT_DDIA,
>>>>>>> cd234b0b
};


enum intel_pch {
	PCH_NONE = 0,	/* No PCH present */
	PCH_IBX,	/* Ibexpeak PCH */
	PCH_CPT,	/* Cougarpoint PCH */
	PCH_LPT,	/* Lynxpoint PCH */
	PCH_NOP,
};

enum intel_sbi_destination {
	SBI_ICLK,
	SBI_MPHY,
};

#define QUIRK_PIPEA_FORCE (1<<0)
#define QUIRK_LVDS_SSC_DISABLE (1<<1)
#define QUIRK_INVERT_BRIGHTNESS (1<<2)
#define QUIRK_NO_PCH_PWM_ENABLE (1<<3)

struct intel_fbdev;
struct intel_fbc_work;

struct intel_gmbus {
	struct i2c_adapter adapter;
	u32 force_bit;
	u32 reg0;
	u32 gpio_reg;
	struct i2c_algo_bit_data bit_algo;
	struct drm_i915_private *dev_priv;
};

struct i915_suspend_saved_registers {
	u8 saveLBB;
	u32 saveDSPACNTR;
	u32 saveDSPBCNTR;
	u32 saveDSPARB;
	u32 savePIPEACONF;
	u32 savePIPEBCONF;
	u32 savePIPEASRC;
	u32 savePIPEBSRC;
	u32 saveFPA0;
	u32 saveFPA1;
	u32 saveDPLL_A;
	u32 saveDPLL_A_MD;
	u32 saveHTOTAL_A;
	u32 saveHBLANK_A;
	u32 saveHSYNC_A;
	u32 saveVTOTAL_A;
	u32 saveVBLANK_A;
	u32 saveVSYNC_A;
	u32 saveBCLRPAT_A;
	u32 saveTRANSACONF;
	u32 saveTRANS_HTOTAL_A;
	u32 saveTRANS_HBLANK_A;
	u32 saveTRANS_HSYNC_A;
	u32 saveTRANS_VTOTAL_A;
	u32 saveTRANS_VBLANK_A;
	u32 saveTRANS_VSYNC_A;
	u32 savePIPEASTAT;
	u32 saveDSPASTRIDE;
	u32 saveDSPASIZE;
	u32 saveDSPAPOS;
	u32 saveDSPAADDR;
	u32 saveDSPASURF;
	u32 saveDSPATILEOFF;
	u32 savePFIT_PGM_RATIOS;
	u32 saveBLC_HIST_CTL;
	u32 saveBLC_PWM_CTL;
	u32 saveBLC_PWM_CTL2;
	u32 saveBLC_CPU_PWM_CTL;
	u32 saveBLC_CPU_PWM_CTL2;
	u32 saveFPB0;
	u32 saveFPB1;
	u32 saveDPLL_B;
	u32 saveDPLL_B_MD;
	u32 saveHTOTAL_B;
	u32 saveHBLANK_B;
	u32 saveHSYNC_B;
	u32 saveVTOTAL_B;
	u32 saveVBLANK_B;
	u32 saveVSYNC_B;
	u32 saveBCLRPAT_B;
	u32 saveTRANSBCONF;
	u32 saveTRANS_HTOTAL_B;
	u32 saveTRANS_HBLANK_B;
	u32 saveTRANS_HSYNC_B;
	u32 saveTRANS_VTOTAL_B;
	u32 saveTRANS_VBLANK_B;
	u32 saveTRANS_VSYNC_B;
	u32 savePIPEBSTAT;
	u32 saveDSPBSTRIDE;
	u32 saveDSPBSIZE;
	u32 saveDSPBPOS;
	u32 saveDSPBADDR;
	u32 saveDSPBSURF;
	u32 saveDSPBTILEOFF;
	u32 saveVGA0;
	u32 saveVGA1;
	u32 saveVGA_PD;
	u32 saveVGACNTRL;
	u32 saveADPA;
	u32 saveLVDS;
	u32 savePP_ON_DELAYS;
	u32 savePP_OFF_DELAYS;
	u32 saveDVOA;
	u32 saveDVOB;
	u32 saveDVOC;
	u32 savePP_ON;
	u32 savePP_OFF;
	u32 savePP_CONTROL;
	u32 savePP_DIVISOR;
	u32 savePFIT_CONTROL;
	u32 save_palette_a[256];
	u32 save_palette_b[256];
	u32 saveDPFC_CB_BASE;
	u32 saveFBC_CFB_BASE;
	u32 saveFBC_LL_BASE;
	u32 saveFBC_CONTROL;
	u32 saveFBC_CONTROL2;
	u32 saveIER;
	u32 saveIIR;
	u32 saveIMR;
	u32 saveDEIER;
	u32 saveDEIMR;
	u32 saveGTIER;
	u32 saveGTIMR;
	u32 saveFDI_RXA_IMR;
	u32 saveFDI_RXB_IMR;
	u32 saveCACHE_MODE_0;
	u32 saveMI_ARB_STATE;
	u32 saveSWF0[16];
	u32 saveSWF1[16];
	u32 saveSWF2[3];
	u8 saveMSR;
	u8 saveSR[8];
	u8 saveGR[25];
	u8 saveAR_INDEX;
	u8 saveAR[21];
	u8 saveDACMASK;
	u8 saveCR[37];
	uint64_t saveFENCE[I915_MAX_NUM_FENCES];
	u32 saveCURACNTR;
	u32 saveCURAPOS;
	u32 saveCURABASE;
	u32 saveCURBCNTR;
	u32 saveCURBPOS;
	u32 saveCURBBASE;
	u32 saveCURSIZE;
	u32 saveDP_B;
	u32 saveDP_C;
	u32 saveDP_D;
	u32 savePIPEA_GMCH_DATA_M;
	u32 savePIPEB_GMCH_DATA_M;
	u32 savePIPEA_GMCH_DATA_N;
	u32 savePIPEB_GMCH_DATA_N;
	u32 savePIPEA_DP_LINK_M;
	u32 savePIPEB_DP_LINK_M;
	u32 savePIPEA_DP_LINK_N;
	u32 savePIPEB_DP_LINK_N;
	u32 saveFDI_RXA_CTL;
	u32 saveFDI_TXA_CTL;
	u32 saveFDI_RXB_CTL;
	u32 saveFDI_TXB_CTL;
	u32 savePFA_CTL_1;
	u32 savePFB_CTL_1;
	u32 savePFA_WIN_SZ;
	u32 savePFB_WIN_SZ;
	u32 savePFA_WIN_POS;
	u32 savePFB_WIN_POS;
	u32 savePCH_DREF_CONTROL;
	u32 saveDISP_ARB_CTL;
	u32 savePIPEA_DATA_M1;
	u32 savePIPEA_DATA_N1;
	u32 savePIPEA_LINK_M1;
	u32 savePIPEA_LINK_N1;
	u32 savePIPEB_DATA_M1;
	u32 savePIPEB_DATA_N1;
	u32 savePIPEB_LINK_M1;
	u32 savePIPEB_LINK_N1;
	u32 saveMCHBAR_RENDER_STANDBY;
	u32 savePCH_PORT_HOTPLUG;
};

struct intel_gen6_power_mgmt {
	/* work and pm_iir are protected by dev_priv->irq_lock */
	struct work_struct work;
	u32 pm_iir;

	/* On vlv we need to manually drop to Vmin with a delayed work. */
	struct delayed_work vlv_work;

	/* The below variables an all the rps hw state are protected by
	 * dev->struct mutext. */
	u8 cur_delay;
	u8 min_delay;
	u8 max_delay;
	u8 rpe_delay;
	u8 hw_max;

	struct delayed_work delayed_resume_work;

	/*
	 * Protects RPS/RC6 register access and PCU communication.
	 * Must be taken after struct_mutex if nested.
	 */
	struct mutex hw_lock;
};

/* defined intel_pm.c */
extern spinlock_t mchdev_lock;

struct intel_ilk_power_mgmt {
	u8 cur_delay;
	u8 min_delay;
	u8 max_delay;
	u8 fmax;
	u8 fstart;

	u64 last_count1;
	unsigned long last_time1;
	unsigned long chipset_power;
	u64 last_count2;
	struct timespec last_time2;
	unsigned long gfx_power;
	u8 corr;

	int c_m;
	int r_t;

	struct drm_i915_gem_object *pwrctx;
	struct drm_i915_gem_object *renderctx;
};

/* Power well structure for haswell */
struct i915_power_well {
	struct drm_device *device;
	spinlock_t lock;
	/* power well enable/disable usage count */
	int count;
	int i915_request;
};

struct i915_dri1_state {
	unsigned allow_batchbuffer : 1;
	u32 __iomem *gfx_hws_cpu_addr;

	unsigned int cpp;
	int back_offset;
	int front_offset;
	int current_page;
	int page_flipping;

	uint32_t counter;
};

struct i915_ums_state {
	/**
	 * Flag if the X Server, and thus DRM, is not currently in
	 * control of the device.
	 *
	 * This is set between LeaveVT and EnterVT.  It needs to be
	 * replaced with a semaphore.  It also needs to be
	 * transitioned away from for kernel modesetting.
	 */
	int mm_suspended;
};

struct intel_l3_parity {
	u32 *remap_info;
	struct work_struct error_work;
};

struct i915_gem_mm {
	/** Memory allocator for GTT stolen memory */
	struct drm_mm stolen;
	/** List of all objects in gtt_space. Used to restore gtt
	 * mappings on resume */
	struct list_head bound_list;
	/**
	 * List of objects which are not bound to the GTT (thus
	 * are idle and not used by the GPU) but still have
	 * (presumably uncached) pages still attached.
	 */
	struct list_head unbound_list;

	/** Usable portion of the GTT for GEM */
	unsigned long stolen_base; /* limited to low memory (32-bit) */

	/** PPGTT used for aliasing the PPGTT with the GTT */
	struct i915_hw_ppgtt *aliasing_ppgtt;

	struct shrinker inactive_shrinker;
	bool shrinker_no_lock_stealing;

	/** LRU list of objects with fence regs on them. */
	struct list_head fence_list;

	/**
	 * We leave the user IRQ off as much as possible,
	 * but this means that requests will finish and never
	 * be retired once the system goes idle. Set a timer to
	 * fire periodically while the ring is running. When it
	 * fires, go retire requests.
	 */
	struct delayed_work retire_work;

	/**
	 * Are we in a non-interruptible section of code like
	 * modesetting?
	 */
	bool interruptible;

	/** Bit 6 swizzling required for X tiling */
	uint32_t bit_6_swizzle_x;
	/** Bit 6 swizzling required for Y tiling */
	uint32_t bit_6_swizzle_y;

	/* storage for physical objects */
	struct drm_i915_gem_phys_object *phys_objs[I915_MAX_PHYS_OBJECT];

	/* accounting, useful for userland debugging */
	spinlock_t object_stat_lock;
	size_t object_memory;
	u32 object_count;
};

struct drm_i915_error_state_buf {
	unsigned bytes;
	unsigned size;
	int err;
	u8 *buf;
	loff_t start;
	loff_t pos;
};

struct i915_error_state_file_priv {
	struct drm_device *dev;
	struct drm_i915_error_state *error;
};

struct i915_gpu_error {
	/* For hangcheck timer */
#define DRM_I915_HANGCHECK_PERIOD 1500 /* in ms */
#define DRM_I915_HANGCHECK_JIFFIES msecs_to_jiffies(DRM_I915_HANGCHECK_PERIOD)
	struct timer_list hangcheck_timer;

	/* For reset and error_state handling. */
	spinlock_t lock;
	/* Protected by the above dev->gpu_error.lock. */
	struct drm_i915_error_state *first_error;
	struct work_struct work;

	unsigned long last_reset;

	/**
	 * State variable and reset counter controlling the reset flow
	 *
	 * Upper bits are for the reset counter.  This counter is used by the
	 * wait_seqno code to race-free noticed that a reset event happened and
	 * that it needs to restart the entire ioctl (since most likely the
	 * seqno it waited for won't ever signal anytime soon).
	 *
	 * This is important for lock-free wait paths, where no contended lock
	 * naturally enforces the correct ordering between the bail-out of the
	 * waiter and the gpu reset work code.
	 *
	 * Lowest bit controls the reset state machine: Set means a reset is in
	 * progress. This state will (presuming we don't have any bugs) decay
	 * into either unset (successful reset) or the special WEDGED value (hw
	 * terminally sour). All waiters on the reset_queue will be woken when
	 * that happens.
	 */
	atomic_t reset_counter;

	/**
	 * Special values/flags for reset_counter
	 *
	 * Note that the code relies on
	 * 	I915_WEDGED & I915_RESET_IN_PROGRESS_FLAG
	 * being true.
	 */
#define I915_RESET_IN_PROGRESS_FLAG	1
#define I915_WEDGED			0xffffffff

	/**
	 * Waitqueue to signal when the reset has completed. Used by clients
	 * that wait for dev_priv->mm.wedged to settle.
	 */
	wait_queue_head_t reset_queue;

	/* For gpu hang simulation. */
	unsigned int stop_rings;
};

enum modeset_restore {
	MODESET_ON_LID_OPEN,
	MODESET_DONE,
	MODESET_SUSPENDED,
};

struct intel_vbt_data {
	struct drm_display_mode *lfp_lvds_vbt_mode; /* if any */
	struct drm_display_mode *sdvo_lvds_vbt_mode; /* if any */

	/* Feature bits */
	unsigned int int_tv_support:1;
	unsigned int lvds_dither:1;
	unsigned int lvds_vbt:1;
	unsigned int int_crt_support:1;
	unsigned int lvds_use_ssc:1;
	unsigned int display_clock_mode:1;
	unsigned int fdi_rx_polarity_inverted:1;
	int lvds_ssc_freq;
	unsigned int bios_lvds_val; /* initial [PCH_]LVDS reg val in VBIOS */

	/* eDP */
	int edp_rate;
	int edp_lanes;
	int edp_preemphasis;
	int edp_vswing;
	bool edp_initialized;
	bool edp_support;
	int edp_bpp;
	struct edp_power_seq edp_pps;

	int crt_ddc_pin;

	int child_dev_num;
	struct child_device_config *child_dev;
};

typedef struct drm_i915_private {
	struct drm_device *dev;
	struct kmem_cache *slab;

	const struct intel_device_info *info;

	int relative_constants_mode;

	void __iomem *regs;

	struct intel_uncore uncore;

	struct intel_gmbus gmbus[GMBUS_NUM_PORTS];


	/** gmbus_mutex protects against concurrent usage of the single hw gmbus
	 * controller on different i2c buses. */
	struct mutex gmbus_mutex;

	/**
	 * Base address of the gmbus and gpio block.
	 */
	uint32_t gpio_mmio_base;

	wait_queue_head_t gmbus_wait_queue;

	struct pci_dev *bridge_dev;
	struct intel_ring_buffer ring[I915_NUM_RINGS];
	uint32_t last_seqno, next_seqno;

	drm_dma_handle_t *status_page_dmah;
	struct resource mch_res;

	atomic_t irq_received;

	/* protects the irq masks */
	spinlock_t irq_lock;

	/* To control wakeup latency, e.g. for irq-driven dp aux transfers. */
	struct pm_qos_request pm_qos;

	/* DPIO indirect register protection */
	struct mutex dpio_lock;

	/** Cached value of IMR to avoid reads in updating the bitfield */
	u32 irq_mask;
	u32 gt_irq_mask;

	struct work_struct hotplug_work;
	bool enable_hotplug_processing;
	struct {
		unsigned long hpd_last_jiffies;
		int hpd_cnt;
		enum {
			HPD_ENABLED = 0,
			HPD_DISABLED = 1,
			HPD_MARK_DISABLED = 2
		} hpd_mark;
	} hpd_stats[HPD_NUM_PINS];
	u32 hpd_event_bits;
	struct timer_list hotplug_reenable_timer;

	int num_plane;

	struct i915_fbc fbc;
	struct intel_opregion opregion;
	struct intel_vbt_data vbt;

	/* overlay */
	struct intel_overlay *overlay;
	unsigned int sprite_scaling_enabled;

	/* backlight */
	struct {
		int level;
		bool enabled;
		spinlock_t lock; /* bl registers and the above bl fields */
		struct backlight_device *device;
	} backlight;

	/* LVDS info */
	bool no_aux_handshake;

	struct drm_i915_fence_reg fence_regs[I915_MAX_NUM_FENCES]; /* assume 965 */
	int fence_reg_start; /* 4 if userland hasn't ioctl'd us yet */
	int num_fence_regs; /* 8 on pre-965, 16 otherwise */

	unsigned int fsb_freq, mem_freq, is_ddr3;

	struct workqueue_struct *wq;

	/* Display functions */
	struct drm_i915_display_funcs display;

	/* PCH chipset type */
	enum intel_pch pch_type;
	unsigned short pch_id;

	unsigned long quirks;

	enum modeset_restore modeset_restore;
	struct mutex modeset_restore_lock;

	struct list_head vm_list; /* Global list of all address spaces */
	struct i915_gtt gtt; /* VMA representing the global address space */

	struct i915_gem_mm mm;

	/* Kernel Modesetting */

	struct sdvo_device_mapping sdvo_mappings[2];

	struct drm_crtc *plane_to_crtc_mapping[3];
	struct drm_crtc *pipe_to_crtc_mapping[3];
	wait_queue_head_t pending_flip_queue;

	int num_shared_dpll;
	struct intel_shared_dpll shared_dplls[I915_NUM_PLLS];
	struct intel_ddi_plls ddi_plls;

	/* Reclocking support */
	bool render_reclock_avail;
	bool lvds_downclock_avail;
	/* indicates the reduced downclock for LVDS*/
	int lvds_downclock;
	u16 orig_clock;

	bool mchbar_need_disable;

	struct intel_l3_parity l3_parity;

	/* Cannot be determined by PCIID. You must always read a register. */
	size_t ellc_size;

	/* gen6+ rps state */
	struct intel_gen6_power_mgmt rps;

	/* ilk-only ips/rps state. Everything in here is protected by the global
	 * mchdev_lock in intel_pm.c */
	struct intel_ilk_power_mgmt ips;

	/* Haswell power well */
	struct i915_power_well power_well;

<<<<<<< HEAD
=======
	enum no_psr_reason no_psr_reason;

>>>>>>> cd234b0b
	struct i915_gpu_error gpu_error;

	struct drm_i915_gem_object *vlv_pctx;

	/* list of fbdev register on this device */
	struct intel_fbdev *fbdev;

	/*
	 * The console may be contended at resume, but we don't
	 * want it to block on it.
	 */
	struct work_struct console_resume_work;

	struct drm_property *broadcast_rgb_property;
	struct drm_property *force_audio_property;

	bool hw_contexts_disabled;
	uint32_t hw_context_size;

	u32 fdi_rx_config;

	struct i915_suspend_saved_registers regfile;

	/* Old dri1 support infrastructure, beware the dragons ya fools entering
	 * here! */
	struct i915_dri1_state dri1;
	/* Old ums support infrastructure, same warning applies. */
	struct i915_ums_state ums;
} drm_i915_private_t;

/* Iterate over initialised rings */
#define for_each_ring(ring__, dev_priv__, i__) \
	for ((i__) = 0; (i__) < I915_NUM_RINGS; (i__)++) \
		if (((ring__) = &(dev_priv__)->ring[(i__)]), intel_ring_initialized((ring__)))

enum hdmi_force_audio {
	HDMI_AUDIO_OFF_DVI = -2,	/* no aux data for HDMI-DVI converter */
	HDMI_AUDIO_OFF,			/* force turn off HDMI audio */
	HDMI_AUDIO_AUTO,		/* trust EDID */
	HDMI_AUDIO_ON,			/* force turn on HDMI audio */
};

#define I915_GTT_OFFSET_NONE ((u32)-1)

struct drm_i915_gem_object_ops {
	/* Interface between the GEM object and its backing storage.
	 * get_pages() is called once prior to the use of the associated set
	 * of pages before to binding them into the GTT, and put_pages() is
	 * called after we no longer need them. As we expect there to be
	 * associated cost with migrating pages between the backing storage
	 * and making them available for the GPU (e.g. clflush), we may hold
	 * onto the pages after they are no longer referenced by the GPU
	 * in case they may be used again shortly (for example migrating the
	 * pages to a different memory domain within the GTT). put_pages()
	 * will therefore most likely be called when the object itself is
	 * being released or under memory pressure (where we attempt to
	 * reap pages for the shrinker).
	 */
	int (*get_pages)(struct drm_i915_gem_object *);
	void (*put_pages)(struct drm_i915_gem_object *);
};

struct drm_i915_gem_object {
	struct drm_gem_object base;

	const struct drm_i915_gem_object_ops *ops;

<<<<<<< HEAD
	/** Current space allocated to this object in the GTT, if any. */
	struct drm_mm_node gtt_space;
=======
	/** List of VMAs backed by this object */
	struct list_head vma_list;

>>>>>>> cd234b0b
	/** Stolen memory for this object, instead of being backed by shmem. */
	struct drm_mm_node *stolen;
	struct list_head global_list;

	/** This object's place on the active/inactive lists */
	struct list_head ring_list;
	struct list_head mm_list;
	/** This object's place in the batchbuffer or on the eviction list */
	struct list_head exec_list;

	/**
	 * This is set if the object is on the active lists (has pending
	 * rendering and so a non-zero seqno), and is not set if it i s on
	 * inactive (ready to be unbound) list.
	 */
	unsigned int active:1;

	/**
	 * This is set if the object has been written to since last bound
	 * to the GTT
	 */
	unsigned int dirty:1;

	/**
	 * Fence register bits (if any) for this object.  Will be set
	 * as needed when mapped into the GTT.
	 * Protected by dev->struct_mutex.
	 */
	signed int fence_reg:I915_MAX_NUM_FENCE_BITS;

	/**
	 * Advice: are the backing pages purgeable?
	 */
	unsigned int madv:2;

	/**
	 * Current tiling mode for the object.
	 */
	unsigned int tiling_mode:2;
	/**
	 * Whether the tiling parameters for the currently associated fence
	 * register have changed. Note that for the purposes of tracking
	 * tiling changes we also treat the unfenced register, the register
	 * slot that the object occupies whilst it executes a fenced
	 * command (such as BLT on gen2/3), as a "fence".
	 */
	unsigned int fence_dirty:1;

	/** How many users have pinned this object in GTT space. The following
	 * users can each hold at most one reference: pwrite/pread, pin_ioctl
	 * (via user_pin_count), execbuffer (objects are not allowed multiple
	 * times for the same batchbuffer), and the framebuffer code. When
	 * switching/pageflipping, the framebuffer code has at most two buffers
	 * pinned per crtc.
	 *
	 * In the worst case this is 1 + 1 + 1 + 2*2 = 7. That would fit into 3
	 * bits with absolutely no headroom. So use 4 bits. */
	unsigned int pin_count:4;
#define DRM_I915_GEM_OBJECT_MAX_PIN_COUNT 0xf

	/**
	 * Is the object at the current location in the gtt mappable and
	 * fenceable? Used to avoid costly recalculations.
	 */
	unsigned int map_and_fenceable:1;

	/**
	 * Whether the current gtt mapping needs to be mappable (and isn't just
	 * mappable by accident). Track pin and fault separate for a more
	 * accurate mappable working set.
	 */
	unsigned int fault_mappable:1;
	unsigned int pin_mappable:1;

	/*
	 * Is the GPU currently using a fence to access this buffer,
	 */
	unsigned int pending_fenced_gpu_access:1;
	unsigned int fenced_gpu_access:1;

	unsigned int cache_level:2;

	unsigned int has_aliasing_ppgtt_mapping:1;
	unsigned int has_global_gtt_mapping:1;
	unsigned int has_dma_mapping:1;

	struct sg_table *pages;
	int pages_pin_count;

	/* prime dma-buf support */
	void *dma_buf_vmapping;
	int vmapping_count;

	/**
	 * Used for performing relocations during execbuffer insertion.
	 */
	struct hlist_node exec_node;
	unsigned long exec_handle;
	struct drm_i915_gem_exec_object2 *exec_entry;

	struct intel_ring_buffer *ring;

	/** Breadcrumb of last rendering to the buffer. */
	uint32_t last_read_seqno;
	uint32_t last_write_seqno;
	/** Breadcrumb of last fenced GPU access to the buffer. */
	uint32_t last_fenced_seqno;

	/** Current tiling stride for the object, if it's tiled. */
	uint32_t stride;

	/** Record of address bit 17 of each page at last unbind. */
	unsigned long *bit_17;

	/** User space pin count and filp owning the pin */
	uint32_t user_pin_count;
	struct drm_file *pin_filp;

	/** for phy allocated objects */
	struct drm_i915_gem_phys_object *phys_obj;
};
#define to_gem_object(obj) (&((struct drm_i915_gem_object *)(obj))->base)

#define to_intel_bo(x) container_of(x, struct drm_i915_gem_object, base)

<<<<<<< HEAD
/* Offset of the first PTE pointing to this object */
static inline unsigned long
i915_gem_obj_ggtt_offset(struct drm_i915_gem_object *o)
{
	return o->gtt_space.start;
=======
/* This is a temporary define to help transition us to real VMAs. If you see
 * this, you're either reviewing code, or bisecting it. */
static inline struct i915_vma *
__i915_gem_obj_to_vma(struct drm_i915_gem_object *obj)
{
	if (list_empty(&obj->vma_list))
		return NULL;
	return list_first_entry(&obj->vma_list, struct i915_vma, vma_link);
>>>>>>> cd234b0b
}

/* Whether or not this object is currently mapped by the translation tables */
static inline bool
i915_gem_obj_ggtt_bound(struct drm_i915_gem_object *o)
{
<<<<<<< HEAD
	return drm_mm_node_allocated(&o->gtt_space);
=======
	struct i915_vma *vma = __i915_gem_obj_to_vma(o);
	if (vma == NULL)
		return false;
	return drm_mm_node_allocated(&vma->node);
}

/* Offset of the first PTE pointing to this object */
static inline unsigned long
i915_gem_obj_ggtt_offset(struct drm_i915_gem_object *o)
{
	BUG_ON(list_empty(&o->vma_list));
	return __i915_gem_obj_to_vma(o)->node.start;
>>>>>>> cd234b0b
}

/* The size used in the translation tables may be larger than the actual size of
 * the object on GEN2/GEN3 because of the way tiling is handled. See
 * i915_gem_get_gtt_size() for more details.
 */
static inline unsigned long
i915_gem_obj_ggtt_size(struct drm_i915_gem_object *o)
{
<<<<<<< HEAD
	return o->gtt_space.size;
=======
	BUG_ON(list_empty(&o->vma_list));
	return __i915_gem_obj_to_vma(o)->node.size;
>>>>>>> cd234b0b
}

static inline void
i915_gem_obj_ggtt_set_color(struct drm_i915_gem_object *o,
			    enum i915_cache_level color)
{
<<<<<<< HEAD
	o->gtt_space.color = color;
=======
	__i915_gem_obj_to_vma(o)->node.color = color;
>>>>>>> cd234b0b
}

/**
 * Request queue structure.
 *
 * The request queue allows us to note sequence numbers that have been emitted
 * and may be associated with active buffers to be retired.
 *
 * By keeping this list, we can avoid having to do questionable
 * sequence-number comparisons on buffer last_rendering_seqnos, and associate
 * an emission time with seqnos for tracking how far ahead of the GPU we are.
 */
struct drm_i915_gem_request {
	/** On Which ring this request was generated */
	struct intel_ring_buffer *ring;

	/** GEM sequence number associated with this request. */
	uint32_t seqno;

	/** Position in the ringbuffer of the start of the request */
	u32 head;

	/** Position in the ringbuffer of the end of the request */
	u32 tail;

	/** Context related to this request */
	struct i915_hw_context *ctx;

	/** Batch buffer related to this request if any */
	struct drm_i915_gem_object *batch_obj;

	/** Time at which this request was emitted, in jiffies. */
	unsigned long emitted_jiffies;

	/** global list entry for this request */
	struct list_head list;

	struct drm_i915_file_private *file_priv;
	/** file_priv list entry for this request */
	struct list_head client_list;
};

struct drm_i915_file_private {
	struct {
		spinlock_t lock;
		struct list_head request_list;
	} mm;
	struct idr context_idr;

	struct i915_ctx_hang_stats hang_stats;
};

#define INTEL_INFO(dev)	(((struct drm_i915_private *) (dev)->dev_private)->info)

#define IS_I830(dev)		((dev)->pci_device == 0x3577)
#define IS_845G(dev)		((dev)->pci_device == 0x2562)
#define IS_I85X(dev)		(INTEL_INFO(dev)->is_i85x)
#define IS_I865G(dev)		((dev)->pci_device == 0x2572)
#define IS_I915G(dev)		(INTEL_INFO(dev)->is_i915g)
#define IS_I915GM(dev)		((dev)->pci_device == 0x2592)
#define IS_I945G(dev)		((dev)->pci_device == 0x2772)
#define IS_I945GM(dev)		(INTEL_INFO(dev)->is_i945gm)
#define IS_BROADWATER(dev)	(INTEL_INFO(dev)->is_broadwater)
#define IS_CRESTLINE(dev)	(INTEL_INFO(dev)->is_crestline)
#define IS_GM45(dev)		((dev)->pci_device == 0x2A42)
#define IS_G4X(dev)		(INTEL_INFO(dev)->is_g4x)
#define IS_PINEVIEW_G(dev)	((dev)->pci_device == 0xa001)
#define IS_PINEVIEW_M(dev)	((dev)->pci_device == 0xa011)
#define IS_PINEVIEW(dev)	(INTEL_INFO(dev)->is_pineview)
#define IS_G33(dev)		(INTEL_INFO(dev)->is_g33)
#define IS_IRONLAKE_D(dev)	((dev)->pci_device == 0x0042)
#define IS_IRONLAKE_M(dev)	((dev)->pci_device == 0x0046)
#define IS_IVYBRIDGE(dev)	(INTEL_INFO(dev)->is_ivybridge)
#define IS_IVB_GT1(dev)		((dev)->pci_device == 0x0156 || \
				 (dev)->pci_device == 0x0152 ||	\
				 (dev)->pci_device == 0x015a)
#define IS_SNB_GT1(dev)		((dev)->pci_device == 0x0102 || \
				 (dev)->pci_device == 0x0106 ||	\
				 (dev)->pci_device == 0x010A)
#define IS_VALLEYVIEW(dev)	(INTEL_INFO(dev)->is_valleyview)
#define IS_HASWELL(dev)	(INTEL_INFO(dev)->is_haswell)
#define IS_MOBILE(dev)		(INTEL_INFO(dev)->is_mobile)
#define IS_ULT(dev)		(IS_HASWELL(dev) && \
				 ((dev)->pci_device & 0xFF00) == 0x0A00)

/*
 * The genX designation typically refers to the render engine, so render
 * capability related checks should use IS_GEN, while display and other checks
 * have their own (e.g. HAS_PCH_SPLIT for ILK+ display, IS_foo for particular
 * chips, etc.).
 */
#define IS_GEN2(dev)	(INTEL_INFO(dev)->gen == 2)
#define IS_GEN3(dev)	(INTEL_INFO(dev)->gen == 3)
#define IS_GEN4(dev)	(INTEL_INFO(dev)->gen == 4)
#define IS_GEN5(dev)	(INTEL_INFO(dev)->gen == 5)
#define IS_GEN6(dev)	(INTEL_INFO(dev)->gen == 6)
#define IS_GEN7(dev)	(INTEL_INFO(dev)->gen == 7)

#define HAS_BSD(dev)            (INTEL_INFO(dev)->has_bsd_ring)
#define HAS_BLT(dev)            (INTEL_INFO(dev)->has_blt_ring)
#define HAS_VEBOX(dev)          (INTEL_INFO(dev)->has_vebox_ring)
#define HAS_LLC(dev)            (INTEL_INFO(dev)->has_llc)
#define I915_NEED_GFX_HWS(dev)	(INTEL_INFO(dev)->need_gfx_hws)

#define HAS_HW_CONTEXTS(dev)	(INTEL_INFO(dev)->gen >= 6)
#define HAS_ALIASING_PPGTT(dev)	(INTEL_INFO(dev)->gen >=6 && !IS_VALLEYVIEW(dev))

#define HAS_OVERLAY(dev)		(INTEL_INFO(dev)->has_overlay)
#define OVERLAY_NEEDS_PHYSICAL(dev)	(INTEL_INFO(dev)->overlay_needs_physical)

/* Early gen2 have a totally busted CS tlb and require pinned batches. */
#define HAS_BROKEN_CS_TLB(dev)		(IS_I830(dev) || IS_845G(dev))

/* With the 945 and later, Y tiling got adjusted so that it was 32 128-byte
 * rows, which changed the alignment requirements and fence programming.
 */
#define HAS_128_BYTE_Y_TILING(dev) (!IS_GEN2(dev) && !(IS_I915G(dev) || \
						      IS_I915GM(dev)))
#define SUPPORTS_DIGITAL_OUTPUTS(dev)	(!IS_GEN2(dev) && !IS_PINEVIEW(dev))
#define SUPPORTS_INTEGRATED_HDMI(dev)	(IS_G4X(dev) || IS_GEN5(dev))
#define SUPPORTS_INTEGRATED_DP(dev)	(IS_G4X(dev) || IS_GEN5(dev))
#define SUPPORTS_EDP(dev)		(IS_IRONLAKE_M(dev))
#define SUPPORTS_TV(dev)		(INTEL_INFO(dev)->supports_tv)
#define I915_HAS_HOTPLUG(dev)		 (INTEL_INFO(dev)->has_hotplug)
/* dsparb controlled by hw only */
#define DSPARB_HWCONTROL(dev) (IS_G4X(dev) || IS_IRONLAKE(dev))

#define HAS_FW_BLC(dev) (INTEL_INFO(dev)->gen > 2)
#define HAS_PIPE_CXSR(dev) (INTEL_INFO(dev)->has_pipe_cxsr)
#define I915_HAS_FBC(dev) (INTEL_INFO(dev)->has_fbc)

#define HAS_IPS(dev)		(IS_ULT(dev))

#define HAS_PIPE_CONTROL(dev) (INTEL_INFO(dev)->gen >= 5)

#define HAS_DDI(dev)		(INTEL_INFO(dev)->has_ddi)
#define HAS_POWER_WELL(dev)	(IS_HASWELL(dev))
#define HAS_FPGA_DBG_UNCLAIMED(dev)	(INTEL_INFO(dev)->has_fpga_dbg)

#define INTEL_PCH_DEVICE_ID_MASK		0xff00
#define INTEL_PCH_IBX_DEVICE_ID_TYPE		0x3b00
#define INTEL_PCH_CPT_DEVICE_ID_TYPE		0x1c00
#define INTEL_PCH_PPT_DEVICE_ID_TYPE		0x1e00
#define INTEL_PCH_LPT_DEVICE_ID_TYPE		0x8c00
#define INTEL_PCH_LPT_LP_DEVICE_ID_TYPE		0x9c00

#define INTEL_PCH_TYPE(dev) (((struct drm_i915_private *)(dev)->dev_private)->pch_type)
#define HAS_PCH_LPT(dev) (INTEL_PCH_TYPE(dev) == PCH_LPT)
#define HAS_PCH_CPT(dev) (INTEL_PCH_TYPE(dev) == PCH_CPT)
#define HAS_PCH_IBX(dev) (INTEL_PCH_TYPE(dev) == PCH_IBX)
#define HAS_PCH_NOP(dev) (INTEL_PCH_TYPE(dev) == PCH_NOP)
#define HAS_PCH_SPLIT(dev) (INTEL_PCH_TYPE(dev) != PCH_NONE)

#define HAS_FORCE_WAKE(dev) (INTEL_INFO(dev)->has_force_wake)

#define HAS_L3_GPU_CACHE(dev) (IS_IVYBRIDGE(dev) || IS_HASWELL(dev))

#define GT_FREQUENCY_MULTIPLIER 50

#include "i915_trace.h"

/**
 * RC6 is a special power stage which allows the GPU to enter an very
 * low-voltage mode when idle, using down to 0V while at this stage.  This
 * stage is entered automatically when the GPU is idle when RC6 support is
 * enabled, and as soon as new workload arises GPU wakes up automatically as well.
 *
 * There are different RC6 modes available in Intel GPU, which differentiate
 * among each other with the latency required to enter and leave RC6 and
 * voltage consumed by the GPU in different states.
 *
 * The combination of the following flags define which states GPU is allowed
 * to enter, while RC6 is the normal RC6 state, RC6p is the deep RC6, and
 * RC6pp is deepest RC6. Their support by hardware varies according to the
 * GPU, BIOS, chipset and platform. RC6 is usually the safest one and the one
 * which brings the most power savings; deeper states save more power, but
 * require higher latency to switch to and wake up.
 */
#define INTEL_RC6_ENABLE			(1<<0)
#define INTEL_RC6p_ENABLE			(1<<1)
#define INTEL_RC6pp_ENABLE			(1<<2)

extern const struct drm_ioctl_desc i915_ioctls[];
extern int i915_max_ioctl;
extern unsigned int i915_fbpercrtc __always_unused;
extern int i915_panel_ignore_lid __read_mostly;
extern unsigned int i915_powersave __read_mostly;
extern int i915_semaphores __read_mostly;
extern unsigned int i915_lvds_downclock __read_mostly;
extern int i915_lvds_channel_mode __read_mostly;
extern int i915_panel_use_ssc __read_mostly;
extern int i915_vbt_sdvo_panel_type __read_mostly;
extern int i915_enable_rc6 __read_mostly;
extern int i915_enable_fbc __read_mostly;
extern bool i915_enable_hangcheck __read_mostly;
extern int i915_enable_ppgtt __read_mostly;
extern int i915_enable_psr __read_mostly;
extern unsigned int i915_preliminary_hw_support __read_mostly;
extern int i915_disable_power_well __read_mostly;
extern int i915_enable_ips __read_mostly;
extern bool i915_fastboot __read_mostly;
<<<<<<< HEAD
=======
extern bool i915_prefault_disable __read_mostly;
>>>>>>> cd234b0b

extern int i915_suspend(struct drm_device *dev, pm_message_t state);
extern int i915_resume(struct drm_device *dev);
extern int i915_master_create(struct drm_device *dev, struct drm_master *master);
extern void i915_master_destroy(struct drm_device *dev, struct drm_master *master);

				/* i915_dma.c */
void i915_update_dri1_breadcrumb(struct drm_device *dev);
extern void i915_kernel_lost_context(struct drm_device * dev);
extern int i915_driver_load(struct drm_device *, unsigned long flags);
extern int i915_driver_unload(struct drm_device *);
extern int i915_driver_open(struct drm_device *dev, struct drm_file *file_priv);
extern void i915_driver_lastclose(struct drm_device * dev);
extern void i915_driver_preclose(struct drm_device *dev,
				 struct drm_file *file_priv);
extern void i915_driver_postclose(struct drm_device *dev,
				  struct drm_file *file_priv);
extern int i915_driver_device_is_agp(struct drm_device * dev);
#ifdef CONFIG_COMPAT
extern long i915_compat_ioctl(struct file *filp, unsigned int cmd,
			      unsigned long arg);
#endif
extern int i915_emit_box(struct drm_device *dev,
			 struct drm_clip_rect *box,
			 int DR1, int DR4);
extern int intel_gpu_reset(struct drm_device *dev);
extern int i915_reset(struct drm_device *dev);
extern unsigned long i915_chipset_val(struct drm_i915_private *dev_priv);
extern unsigned long i915_mch_val(struct drm_i915_private *dev_priv);
extern unsigned long i915_gfx_val(struct drm_i915_private *dev_priv);
extern void i915_update_gfx_val(struct drm_i915_private *dev_priv);

extern void intel_console_resume(struct work_struct *work);

/* i915_irq.c */
void i915_queue_hangcheck(struct drm_device *dev);
void i915_hangcheck_elapsed(unsigned long data);
void i915_handle_error(struct drm_device *dev, bool wedged);

extern void intel_irq_init(struct drm_device *dev);
extern void intel_hpd_init(struct drm_device *dev);
extern void intel_pm_init(struct drm_device *dev);

<<<<<<< HEAD
=======
extern void intel_uncore_sanitize(struct drm_device *dev);
extern void intel_uncore_early_sanitize(struct drm_device *dev);
extern void intel_uncore_init(struct drm_device *dev);
extern void intel_uncore_reset(struct drm_device *dev);
extern void intel_uncore_clear_errors(struct drm_device *dev);
extern void intel_uncore_check_errors(struct drm_device *dev);

>>>>>>> cd234b0b
void
i915_enable_pipestat(drm_i915_private_t *dev_priv, int pipe, u32 mask);

void
i915_disable_pipestat(drm_i915_private_t *dev_priv, int pipe, u32 mask);

/* i915_gem.c */
int i915_gem_init_ioctl(struct drm_device *dev, void *data,
			struct drm_file *file_priv);
int i915_gem_create_ioctl(struct drm_device *dev, void *data,
			  struct drm_file *file_priv);
int i915_gem_pread_ioctl(struct drm_device *dev, void *data,
			 struct drm_file *file_priv);
int i915_gem_pwrite_ioctl(struct drm_device *dev, void *data,
			  struct drm_file *file_priv);
int i915_gem_mmap_ioctl(struct drm_device *dev, void *data,
			struct drm_file *file_priv);
int i915_gem_mmap_gtt_ioctl(struct drm_device *dev, void *data,
			struct drm_file *file_priv);
int i915_gem_set_domain_ioctl(struct drm_device *dev, void *data,
			      struct drm_file *file_priv);
int i915_gem_sw_finish_ioctl(struct drm_device *dev, void *data,
			     struct drm_file *file_priv);
int i915_gem_execbuffer(struct drm_device *dev, void *data,
			struct drm_file *file_priv);
int i915_gem_execbuffer2(struct drm_device *dev, void *data,
			 struct drm_file *file_priv);
int i915_gem_pin_ioctl(struct drm_device *dev, void *data,
		       struct drm_file *file_priv);
int i915_gem_unpin_ioctl(struct drm_device *dev, void *data,
			 struct drm_file *file_priv);
int i915_gem_busy_ioctl(struct drm_device *dev, void *data,
			struct drm_file *file_priv);
int i915_gem_get_caching_ioctl(struct drm_device *dev, void *data,
			       struct drm_file *file);
int i915_gem_set_caching_ioctl(struct drm_device *dev, void *data,
			       struct drm_file *file);
int i915_gem_throttle_ioctl(struct drm_device *dev, void *data,
			    struct drm_file *file_priv);
int i915_gem_madvise_ioctl(struct drm_device *dev, void *data,
			   struct drm_file *file_priv);
int i915_gem_entervt_ioctl(struct drm_device *dev, void *data,
			   struct drm_file *file_priv);
int i915_gem_leavevt_ioctl(struct drm_device *dev, void *data,
			   struct drm_file *file_priv);
int i915_gem_set_tiling(struct drm_device *dev, void *data,
			struct drm_file *file_priv);
int i915_gem_get_tiling(struct drm_device *dev, void *data,
			struct drm_file *file_priv);
int i915_gem_get_aperture_ioctl(struct drm_device *dev, void *data,
				struct drm_file *file_priv);
int i915_gem_wait_ioctl(struct drm_device *dev, void *data,
			struct drm_file *file_priv);
void i915_gem_load(struct drm_device *dev);
void *i915_gem_object_alloc(struct drm_device *dev);
void i915_gem_object_free(struct drm_i915_gem_object *obj);
int i915_gem_init_object(struct drm_gem_object *obj);
void i915_gem_object_init(struct drm_i915_gem_object *obj,
			 const struct drm_i915_gem_object_ops *ops);
struct drm_i915_gem_object *i915_gem_alloc_object(struct drm_device *dev,
						  size_t size);
void i915_gem_free_object(struct drm_gem_object *obj);
struct i915_vma *i915_gem_vma_create(struct drm_i915_gem_object *obj,
				     struct i915_address_space *vm);
void i915_gem_vma_destroy(struct i915_vma *vma);

int __must_check i915_gem_object_pin(struct drm_i915_gem_object *obj,
				     uint32_t alignment,
				     bool map_and_fenceable,
				     bool nonblocking);
void i915_gem_object_unpin(struct drm_i915_gem_object *obj);
int __must_check i915_gem_object_unbind(struct drm_i915_gem_object *obj);
int i915_gem_object_put_pages(struct drm_i915_gem_object *obj);
void i915_gem_release_mmap(struct drm_i915_gem_object *obj);
void i915_gem_lastclose(struct drm_device *dev);

int __must_check i915_gem_object_get_pages(struct drm_i915_gem_object *obj);
static inline struct page *i915_gem_object_get_page(struct drm_i915_gem_object *obj, int n)
{
	struct sg_page_iter sg_iter;

	for_each_sg_page(obj->pages->sgl, &sg_iter, obj->pages->nents, n)
		return sg_page_iter_page(&sg_iter);

	return NULL;
}
static inline void i915_gem_object_pin_pages(struct drm_i915_gem_object *obj)
{
	BUG_ON(obj->pages == NULL);
	obj->pages_pin_count++;
}
static inline void i915_gem_object_unpin_pages(struct drm_i915_gem_object *obj)
{
	BUG_ON(obj->pages_pin_count == 0);
	obj->pages_pin_count--;
}

int __must_check i915_mutex_lock_interruptible(struct drm_device *dev);
int i915_gem_object_sync(struct drm_i915_gem_object *obj,
			 struct intel_ring_buffer *to);
void i915_gem_object_move_to_active(struct drm_i915_gem_object *obj,
				    struct intel_ring_buffer *ring);

int i915_gem_dumb_create(struct drm_file *file_priv,
			 struct drm_device *dev,
			 struct drm_mode_create_dumb *args);
int i915_gem_mmap_gtt(struct drm_file *file_priv, struct drm_device *dev,
		      uint32_t handle, uint64_t *offset);
/**
 * Returns true if seq1 is later than seq2.
 */
static inline bool
i915_seqno_passed(uint32_t seq1, uint32_t seq2)
{
	return (int32_t)(seq1 - seq2) >= 0;
}

int __must_check i915_gem_get_seqno(struct drm_device *dev, u32 *seqno);
int __must_check i915_gem_set_seqno(struct drm_device *dev, u32 seqno);
int __must_check i915_gem_object_get_fence(struct drm_i915_gem_object *obj);
int __must_check i915_gem_object_put_fence(struct drm_i915_gem_object *obj);

static inline bool
i915_gem_object_pin_fence(struct drm_i915_gem_object *obj)
{
	if (obj->fence_reg != I915_FENCE_REG_NONE) {
		struct drm_i915_private *dev_priv = obj->base.dev->dev_private;
		dev_priv->fence_regs[obj->fence_reg].pin_count++;
		return true;
	} else
		return false;
}

static inline void
i915_gem_object_unpin_fence(struct drm_i915_gem_object *obj)
{
	if (obj->fence_reg != I915_FENCE_REG_NONE) {
		struct drm_i915_private *dev_priv = obj->base.dev->dev_private;
		WARN_ON(dev_priv->fence_regs[obj->fence_reg].pin_count <= 0);
		dev_priv->fence_regs[obj->fence_reg].pin_count--;
	}
}

void i915_gem_retire_requests(struct drm_device *dev);
void i915_gem_retire_requests_ring(struct intel_ring_buffer *ring);
int __must_check i915_gem_check_wedge(struct i915_gpu_error *error,
				      bool interruptible);
static inline bool i915_reset_in_progress(struct i915_gpu_error *error)
{
	return unlikely(atomic_read(&error->reset_counter)
			& I915_RESET_IN_PROGRESS_FLAG);
}

static inline bool i915_terminally_wedged(struct i915_gpu_error *error)
{
	return atomic_read(&error->reset_counter) == I915_WEDGED;
}

void i915_gem_reset(struct drm_device *dev);
void i915_gem_clflush_object(struct drm_i915_gem_object *obj);
int __must_check i915_gem_object_set_domain(struct drm_i915_gem_object *obj,
					    uint32_t read_domains,
					    uint32_t write_domain);
int __must_check i915_gem_object_finish_gpu(struct drm_i915_gem_object *obj);
int __must_check i915_gem_init(struct drm_device *dev);
int __must_check i915_gem_init_hw(struct drm_device *dev);
void i915_gem_l3_remap(struct drm_device *dev);
void i915_gem_init_swizzling(struct drm_device *dev);
void i915_gem_cleanup_ringbuffer(struct drm_device *dev);
int __must_check i915_gpu_idle(struct drm_device *dev);
int __must_check i915_gem_idle(struct drm_device *dev);
int __i915_add_request(struct intel_ring_buffer *ring,
		       struct drm_file *file,
		       struct drm_i915_gem_object *batch_obj,
		       u32 *seqno);
#define i915_add_request(ring, seqno) \
	__i915_add_request(ring, NULL, NULL, seqno)
int __must_check i915_wait_seqno(struct intel_ring_buffer *ring,
				 uint32_t seqno);
int i915_gem_fault(struct vm_area_struct *vma, struct vm_fault *vmf);
int __must_check
i915_gem_object_set_to_gtt_domain(struct drm_i915_gem_object *obj,
				  bool write);
int __must_check
i915_gem_object_set_to_cpu_domain(struct drm_i915_gem_object *obj, bool write);
int __must_check
i915_gem_object_pin_to_display_plane(struct drm_i915_gem_object *obj,
				     u32 alignment,
				     struct intel_ring_buffer *pipelined);
int i915_gem_attach_phys_object(struct drm_device *dev,
				struct drm_i915_gem_object *obj,
				int id,
				int align);
void i915_gem_detach_phys_object(struct drm_device *dev,
				 struct drm_i915_gem_object *obj);
void i915_gem_free_all_phys_object(struct drm_device *dev);
void i915_gem_release(struct drm_device *dev, struct drm_file *file);

uint32_t
i915_gem_get_gtt_size(struct drm_device *dev, uint32_t size, int tiling_mode);
uint32_t
i915_gem_get_gtt_alignment(struct drm_device *dev, uint32_t size,
			    int tiling_mode, bool fenced);

int i915_gem_object_set_cache_level(struct drm_i915_gem_object *obj,
				    enum i915_cache_level cache_level);

struct drm_gem_object *i915_gem_prime_import(struct drm_device *dev,
				struct dma_buf *dma_buf);

struct dma_buf *i915_gem_prime_export(struct drm_device *dev,
				struct drm_gem_object *gem_obj, int flags);

void i915_gem_restore_fences(struct drm_device *dev);

/* i915_gem_context.c */
void i915_gem_context_init(struct drm_device *dev);
void i915_gem_context_fini(struct drm_device *dev);
void i915_gem_context_close(struct drm_device *dev, struct drm_file *file);
int i915_switch_context(struct intel_ring_buffer *ring,
			struct drm_file *file, int to_id);
void i915_gem_context_free(struct kref *ctx_ref);
static inline void i915_gem_context_reference(struct i915_hw_context *ctx)
{
	kref_get(&ctx->ref);
}

static inline void i915_gem_context_unreference(struct i915_hw_context *ctx)
{
	kref_put(&ctx->ref, i915_gem_context_free);
}

struct i915_ctx_hang_stats * __must_check
i915_gem_context_get_hang_stats(struct drm_device *dev,
				struct drm_file *file,
				u32 id);
int i915_gem_context_create_ioctl(struct drm_device *dev, void *data,
				  struct drm_file *file);
int i915_gem_context_destroy_ioctl(struct drm_device *dev, void *data,
				   struct drm_file *file);

/* i915_gem_gtt.c */
void i915_gem_cleanup_aliasing_ppgtt(struct drm_device *dev);
void i915_ppgtt_bind_object(struct i915_hw_ppgtt *ppgtt,
			    struct drm_i915_gem_object *obj,
			    enum i915_cache_level cache_level);
void i915_ppgtt_unbind_object(struct i915_hw_ppgtt *ppgtt,
			      struct drm_i915_gem_object *obj);

void i915_gem_restore_gtt_mappings(struct drm_device *dev);
int __must_check i915_gem_gtt_prepare_object(struct drm_i915_gem_object *obj);
void i915_gem_gtt_bind_object(struct drm_i915_gem_object *obj,
				enum i915_cache_level cache_level);
void i915_gem_gtt_unbind_object(struct drm_i915_gem_object *obj);
void i915_gem_gtt_finish_object(struct drm_i915_gem_object *obj);
void i915_gem_init_global_gtt(struct drm_device *dev);
void i915_gem_setup_global_gtt(struct drm_device *dev, unsigned long start,
			       unsigned long mappable_end, unsigned long end);
int i915_gem_gtt_init(struct drm_device *dev);
static inline void i915_gem_chipset_flush(struct drm_device *dev)
{
	if (INTEL_INFO(dev)->gen < 6)
		intel_gtt_chipset_flush();
}


/* i915_gem_evict.c */
int __must_check i915_gem_evict_something(struct drm_device *dev, int min_size,
					  unsigned alignment,
					  unsigned cache_level,
					  bool mappable,
					  bool nonblock);
int i915_gem_evict_everything(struct drm_device *dev);

/* i915_gem_stolen.c */
int i915_gem_init_stolen(struct drm_device *dev);
int i915_gem_stolen_setup_compression(struct drm_device *dev, int size);
void i915_gem_stolen_cleanup_compression(struct drm_device *dev);
void i915_gem_cleanup_stolen(struct drm_device *dev);
struct drm_i915_gem_object *
i915_gem_object_create_stolen(struct drm_device *dev, u32 size);
struct drm_i915_gem_object *
i915_gem_object_create_stolen_for_preallocated(struct drm_device *dev,
					       u32 stolen_offset,
					       u32 gtt_offset,
					       u32 size);
void i915_gem_object_release_stolen(struct drm_i915_gem_object *obj);

/* i915_gem_tiling.c */
inline static bool i915_gem_object_needs_bit17_swizzle(struct drm_i915_gem_object *obj)
{
	drm_i915_private_t *dev_priv = obj->base.dev->dev_private;

	return dev_priv->mm.bit_6_swizzle_x == I915_BIT_6_SWIZZLE_9_10_17 &&
		obj->tiling_mode != I915_TILING_NONE;
}

void i915_gem_detect_bit_6_swizzle(struct drm_device *dev);
void i915_gem_object_do_bit_17_swizzle(struct drm_i915_gem_object *obj);
void i915_gem_object_save_bit_17_swizzle(struct drm_i915_gem_object *obj);

/* i915_gem_debug.c */
void i915_gem_dump_object(struct drm_i915_gem_object *obj, int len,
			  const char *where, uint32_t mark);
#if WATCH_LISTS
int i915_verify_lists(struct drm_device *dev);
#else
#define i915_verify_lists(dev) 0
#endif
void i915_gem_object_check_coherency(struct drm_i915_gem_object *obj,
				     int handle);
void i915_gem_dump_object(struct drm_i915_gem_object *obj, int len,
			  const char *where, uint32_t mark);

/* i915_debugfs.c */
int i915_debugfs_init(struct drm_minor *minor);
void i915_debugfs_cleanup(struct drm_minor *minor);

/* i915_gpu_error.c */
__printf(2, 3)
void i915_error_printf(struct drm_i915_error_state_buf *e, const char *f, ...);
int i915_error_state_to_str(struct drm_i915_error_state_buf *estr,
			    const struct i915_error_state_file_priv *error);
int i915_error_state_buf_init(struct drm_i915_error_state_buf *eb,
			      size_t count, loff_t pos);
static inline void i915_error_state_buf_release(
	struct drm_i915_error_state_buf *eb)
{
	kfree(eb->buf);
}
void i915_capture_error_state(struct drm_device *dev);
void i915_error_state_get(struct drm_device *dev,
			  struct i915_error_state_file_priv *error_priv);
void i915_error_state_put(struct i915_error_state_file_priv *error_priv);
void i915_destroy_error_state(struct drm_device *dev);

void i915_get_extra_instdone(struct drm_device *dev, uint32_t *instdone);
const char *i915_cache_level_str(int type);

/* i915_suspend.c */
extern int i915_save_state(struct drm_device *dev);
extern int i915_restore_state(struct drm_device *dev);

/* i915_ums.c */
void i915_save_display_reg(struct drm_device *dev);
void i915_restore_display_reg(struct drm_device *dev);

/* i915_sysfs.c */
void i915_setup_sysfs(struct drm_device *dev_priv);
void i915_teardown_sysfs(struct drm_device *dev_priv);

/* intel_i2c.c */
extern int intel_setup_gmbus(struct drm_device *dev);
extern void intel_teardown_gmbus(struct drm_device *dev);
static inline bool intel_gmbus_is_port_valid(unsigned port)
{
	return (port >= GMBUS_PORT_SSC && port <= GMBUS_PORT_DPD);
}

extern struct i2c_adapter *intel_gmbus_get_adapter(
		struct drm_i915_private *dev_priv, unsigned port);
extern void intel_gmbus_set_speed(struct i2c_adapter *adapter, int speed);
extern void intel_gmbus_force_bit(struct i2c_adapter *adapter, bool force_bit);
static inline bool intel_gmbus_is_forced_bit(struct i2c_adapter *adapter)
{
	return container_of(adapter, struct intel_gmbus, adapter)->force_bit;
}
extern void intel_i2c_reset(struct drm_device *dev);

/* intel_opregion.c */
extern int intel_opregion_setup(struct drm_device *dev);
#ifdef CONFIG_ACPI
extern void intel_opregion_init(struct drm_device *dev);
extern void intel_opregion_fini(struct drm_device *dev);
extern void intel_opregion_asle_intr(struct drm_device *dev);
#else
static inline void intel_opregion_init(struct drm_device *dev) { return; }
static inline void intel_opregion_fini(struct drm_device *dev) { return; }
static inline void intel_opregion_asle_intr(struct drm_device *dev) { return; }
#endif

/* intel_acpi.c */
#ifdef CONFIG_ACPI
extern void intel_register_dsm_handler(void);
extern void intel_unregister_dsm_handler(void);
#else
static inline void intel_register_dsm_handler(void) { return; }
static inline void intel_unregister_dsm_handler(void) { return; }
#endif /* CONFIG_ACPI */

/* modesetting */
extern void intel_modeset_init_hw(struct drm_device *dev);
extern void intel_modeset_suspend_hw(struct drm_device *dev);
extern void intel_modeset_init(struct drm_device *dev);
extern void intel_modeset_gem_init(struct drm_device *dev);
extern void intel_modeset_cleanup(struct drm_device *dev);
extern int intel_modeset_vga_set_state(struct drm_device *dev, bool state);
extern void intel_modeset_setup_hw_state(struct drm_device *dev,
					 bool force_restore);
extern void i915_redisable_vga(struct drm_device *dev);
extern bool intel_fbc_enabled(struct drm_device *dev);
extern void intel_disable_fbc(struct drm_device *dev);
extern bool ironlake_set_drps(struct drm_device *dev, u8 val);
extern void intel_init_pch_refclk(struct drm_device *dev);
extern void gen6_set_rps(struct drm_device *dev, u8 val);
extern void valleyview_set_rps(struct drm_device *dev, u8 val);
extern int valleyview_rps_max_freq(struct drm_i915_private *dev_priv);
extern int valleyview_rps_min_freq(struct drm_i915_private *dev_priv);
extern void intel_detect_pch(struct drm_device *dev);
extern int intel_trans_dp_port_sel(struct drm_crtc *crtc);
extern int intel_enable_rc6(const struct drm_device *dev);

extern bool i915_semaphore_is_enabled(struct drm_device *dev);
int i915_reg_read_ioctl(struct drm_device *dev, void *data,
			struct drm_file *file);

/* overlay */
extern struct intel_overlay_error_state *intel_overlay_capture_error_state(struct drm_device *dev);
extern void intel_overlay_print_error_state(struct drm_i915_error_state_buf *e,
					    struct intel_overlay_error_state *error);

extern struct intel_display_error_state *intel_display_capture_error_state(struct drm_device *dev);
extern void intel_display_print_error_state(struct drm_i915_error_state_buf *e,
					    struct drm_device *dev,
					    struct intel_display_error_state *error);

/* On SNB platform, before reading ring registers forcewake bit
 * must be set to prevent GT core from power down and stale values being
 * returned.
 */
void gen6_gt_force_wake_get(struct drm_i915_private *dev_priv);
void gen6_gt_force_wake_put(struct drm_i915_private *dev_priv);

int sandybridge_pcode_read(struct drm_i915_private *dev_priv, u8 mbox, u32 *val);
int sandybridge_pcode_write(struct drm_i915_private *dev_priv, u8 mbox, u32 val);

/* intel_sideband.c */
u32 vlv_punit_read(struct drm_i915_private *dev_priv, u8 addr);
void vlv_punit_write(struct drm_i915_private *dev_priv, u8 addr, u32 val);
u32 vlv_nc_read(struct drm_i915_private *dev_priv, u8 addr);
u32 vlv_dpio_read(struct drm_i915_private *dev_priv, int reg);
void vlv_dpio_write(struct drm_i915_private *dev_priv, int reg, u32 val);
u32 intel_sbi_read(struct drm_i915_private *dev_priv, u16 reg,
		   enum intel_sbi_destination destination);
void intel_sbi_write(struct drm_i915_private *dev_priv, u16 reg, u32 value,
		     enum intel_sbi_destination destination);

int vlv_gpu_freq(int ddr_freq, int val);
int vlv_freq_opcode(int ddr_freq, int val);

#define __i915_read(x) \
	u##x i915_read##x(struct drm_i915_private *dev_priv, u32 reg, bool trace);
__i915_read(8)
__i915_read(16)
__i915_read(32)
__i915_read(64)
#undef __i915_read

#define __i915_write(x) \
	void i915_write##x(struct drm_i915_private *dev_priv, u32 reg, u##x val, bool trace);
__i915_write(8)
__i915_write(16)
__i915_write(32)
__i915_write(64)
#undef __i915_write

#define I915_READ8(reg)		i915_read8(dev_priv, (reg), true)
#define I915_WRITE8(reg, val)	i915_write8(dev_priv, (reg), (val), true)

#define I915_READ16(reg)	i915_read16(dev_priv, (reg), true)
#define I915_WRITE16(reg, val)	i915_write16(dev_priv, (reg), (val), true)
#define I915_READ16_NOTRACE(reg)	i915_read16(dev_priv, (reg), false)
#define I915_WRITE16_NOTRACE(reg, val)	i915_write16(dev_priv, (reg), (val), false)

#define I915_READ(reg)		i915_read32(dev_priv, (reg), true)
#define I915_WRITE(reg, val)	i915_write32(dev_priv, (reg), (val), true)
#define I915_READ_NOTRACE(reg)		i915_read32(dev_priv, (reg), false)
#define I915_WRITE_NOTRACE(reg, val)	i915_write32(dev_priv, (reg), (val), false)

#define I915_WRITE64(reg, val)	i915_write64(dev_priv, (reg), (val), true)
#define I915_READ64(reg)	i915_read64(dev_priv, (reg), true)

#define POSTING_READ(reg)	(void)I915_READ_NOTRACE(reg)
#define POSTING_READ16(reg)	(void)I915_READ16_NOTRACE(reg)

/* "Broadcast RGB" property */
#define INTEL_BROADCAST_RGB_AUTO 0
#define INTEL_BROADCAST_RGB_FULL 1
#define INTEL_BROADCAST_RGB_LIMITED 2

static inline uint32_t i915_vgacntrl_reg(struct drm_device *dev)
{
	if (HAS_PCH_SPLIT(dev))
		return CPU_VGACNTRL;
	else if (IS_VALLEYVIEW(dev))
		return VLV_VGACNTRL;
	else
		return VGACNTRL;
}

static inline void __user *to_user_ptr(u64 address)
{
	return (void __user *)(uintptr_t)address;
}

static inline unsigned long msecs_to_jiffies_timeout(const unsigned int m)
{
	unsigned long j = msecs_to_jiffies(m);

	return min_t(unsigned long, MAX_JIFFY_OFFSET, j + 1);
}

static inline unsigned long
timespec_to_jiffies_timeout(const struct timespec *value)
{
	unsigned long j = timespec_to_jiffies(value);

	return min_t(unsigned long, MAX_JIFFY_OFFSET, j + 1);
}

#endif<|MERGE_RESOLUTION|>--- conflicted
+++ resolved
@@ -522,13 +522,6 @@
 	void __iomem *gsm;
 
 	bool do_idle_maps;
-<<<<<<< HEAD
-	struct {
-		dma_addr_t addr;
-		struct page *page;
-	} scratch;
-=======
->>>>>>> cd234b0b
 
 	int mtrr;
 
@@ -536,19 +529,6 @@
 	int (*gtt_probe)(struct drm_device *dev, size_t *gtt_total,
 			  size_t *stolen, phys_addr_t *mappable_base,
 			  unsigned long *mappable_end);
-<<<<<<< HEAD
-	void (*gtt_remove)(struct drm_device *dev);
-	void (*gtt_clear_range)(struct drm_device *dev,
-				unsigned int first_entry,
-				unsigned int num_entries);
-	void (*gtt_insert_entries)(struct drm_device *dev,
-				   struct sg_table *st,
-				   unsigned int pg_start,
-				   enum i915_cache_level cache_level);
-	gen6_gtt_pte_t (*pte_encode)(dma_addr_t addr,
-				     enum i915_cache_level level);
-=======
->>>>>>> cd234b0b
 };
 #define gtt_total_entries(gtt) ((gtt).base.total >> PAGE_SHIFT)
 
@@ -559,19 +539,6 @@
 	uint32_t pd_offset;
 	dma_addr_t *pt_dma_addr;
 
-<<<<<<< HEAD
-	/* pte functions, mirroring the interface of the global gtt. */
-	void (*clear_range)(struct i915_hw_ppgtt *ppgtt,
-			    unsigned int first_entry,
-			    unsigned int num_entries);
-	void (*insert_entries)(struct i915_hw_ppgtt *ppgtt,
-			       struct sg_table *st,
-			       unsigned int pg_start,
-			       enum i915_cache_level cache_level);
-	gen6_gtt_pte_t (*pte_encode)(dma_addr_t addr,
-				     enum i915_cache_level level);
-=======
->>>>>>> cd234b0b
 	int (*enable)(struct drm_device *dev);
 };
 
@@ -633,8 +600,6 @@
 		FBC_MODULE_PARAM,
 		FBC_CHIP_DEFAULT, /* disabled by default on this chip */
 	} no_fbc_reason;
-<<<<<<< HEAD
-=======
 };
 
 enum no_psr_reason {
@@ -648,9 +613,7 @@
 	PSR_S3D_ENABLED,
 	PSR_INTERLACED_ENABLED,
 	PSR_HSW_NOT_DDIA,
->>>>>>> cd234b0b
-};
-
+};
 
 enum intel_pch {
 	PCH_NONE = 0,	/* No PCH present */
@@ -1226,11 +1189,8 @@
 	/* Haswell power well */
 	struct i915_power_well power_well;
 
-<<<<<<< HEAD
-=======
 	enum no_psr_reason no_psr_reason;
 
->>>>>>> cd234b0b
 	struct i915_gpu_error gpu_error;
 
 	struct drm_i915_gem_object *vlv_pctx;
@@ -1298,14 +1258,9 @@
 
 	const struct drm_i915_gem_object_ops *ops;
 
-<<<<<<< HEAD
-	/** Current space allocated to this object in the GTT, if any. */
-	struct drm_mm_node gtt_space;
-=======
 	/** List of VMAs backed by this object */
 	struct list_head vma_list;
 
->>>>>>> cd234b0b
 	/** Stolen memory for this object, instead of being backed by shmem. */
 	struct drm_mm_node *stolen;
 	struct list_head global_list;
@@ -1431,13 +1386,6 @@
 
 #define to_intel_bo(x) container_of(x, struct drm_i915_gem_object, base)
 
-<<<<<<< HEAD
-/* Offset of the first PTE pointing to this object */
-static inline unsigned long
-i915_gem_obj_ggtt_offset(struct drm_i915_gem_object *o)
-{
-	return o->gtt_space.start;
-=======
 /* This is a temporary define to help transition us to real VMAs. If you see
  * this, you're either reviewing code, or bisecting it. */
 static inline struct i915_vma *
@@ -1446,16 +1394,12 @@
 	if (list_empty(&obj->vma_list))
 		return NULL;
 	return list_first_entry(&obj->vma_list, struct i915_vma, vma_link);
->>>>>>> cd234b0b
 }
 
 /* Whether or not this object is currently mapped by the translation tables */
 static inline bool
 i915_gem_obj_ggtt_bound(struct drm_i915_gem_object *o)
 {
-<<<<<<< HEAD
-	return drm_mm_node_allocated(&o->gtt_space);
-=======
 	struct i915_vma *vma = __i915_gem_obj_to_vma(o);
 	if (vma == NULL)
 		return false;
@@ -1468,7 +1412,6 @@
 {
 	BUG_ON(list_empty(&o->vma_list));
 	return __i915_gem_obj_to_vma(o)->node.start;
->>>>>>> cd234b0b
 }
 
 /* The size used in the translation tables may be larger than the actual size of
@@ -1478,23 +1421,15 @@
 static inline unsigned long
 i915_gem_obj_ggtt_size(struct drm_i915_gem_object *o)
 {
-<<<<<<< HEAD
-	return o->gtt_space.size;
-=======
 	BUG_ON(list_empty(&o->vma_list));
 	return __i915_gem_obj_to_vma(o)->node.size;
->>>>>>> cd234b0b
 }
 
 static inline void
 i915_gem_obj_ggtt_set_color(struct drm_i915_gem_object *o,
 			    enum i915_cache_level color)
 {
-<<<<<<< HEAD
-	o->gtt_space.color = color;
-=======
 	__i915_gem_obj_to_vma(o)->node.color = color;
->>>>>>> cd234b0b
 }
 
 /**
@@ -1696,10 +1631,7 @@
 extern int i915_disable_power_well __read_mostly;
 extern int i915_enable_ips __read_mostly;
 extern bool i915_fastboot __read_mostly;
-<<<<<<< HEAD
-=======
 extern bool i915_prefault_disable __read_mostly;
->>>>>>> cd234b0b
 
 extern int i915_suspend(struct drm_device *dev, pm_message_t state);
 extern int i915_resume(struct drm_device *dev);
@@ -1743,8 +1675,6 @@
 extern void intel_hpd_init(struct drm_device *dev);
 extern void intel_pm_init(struct drm_device *dev);
 
-<<<<<<< HEAD
-=======
 extern void intel_uncore_sanitize(struct drm_device *dev);
 extern void intel_uncore_early_sanitize(struct drm_device *dev);
 extern void intel_uncore_init(struct drm_device *dev);
@@ -1752,7 +1682,6 @@
 extern void intel_uncore_clear_errors(struct drm_device *dev);
 extern void intel_uncore_check_errors(struct drm_device *dev);
 
->>>>>>> cd234b0b
 void
 i915_enable_pipestat(drm_i915_private_t *dev_priv, int pipe, u32 mask);
 
