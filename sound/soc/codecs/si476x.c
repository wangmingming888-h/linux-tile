/*
 * sound/soc/codecs/si476x.c -- Codec driver for SI476X chips
 *
 * Copyright (C) 2012 Innovative Converged Devices(ICD)
 * Copyright (C) 2013 Andrey Smirnov
 *
 * Author: Andrey Smirnov <andrew.smirnov@gmail.com>
 *
 * This program is free software; you can redistribute it and/or modify
 * it under the terms of the GNU General Public License as published by
 * the Free Software Foundation; version 2 of the License.
 *
 * This program is distributed in the hope that it will be useful, but
 * WITHOUT ANY WARRANTY; without even the implied warranty of
 * MERCHANTABILITY or FITNESS FOR A PARTICULAR PURPOSE.  See the GNU
 * General Public License for more details.
 *
 */

#include <linux/module.h>
#include <linux/slab.h>
#include <sound/pcm.h>
#include <sound/pcm_params.h>
#include <sound/soc.h>
#include <sound/initval.h>

#include <linux/i2c.h>

#include <linux/mfd/si476x-core.h>

enum si476x_audio_registers {
	SI476X_DIGITAL_IO_OUTPUT_FORMAT		= 0x0203,
	SI476X_DIGITAL_IO_OUTPUT_SAMPLE_RATE	= 0x0202,
};

enum si476x_digital_io_output_format {
	SI476X_DIGITAL_IO_SLOT_SIZE_SHIFT	= 11,
	SI476X_DIGITAL_IO_SAMPLE_SIZE_SHIFT	= 8,
};

#define SI476X_DIGITAL_IO_OUTPUT_WIDTH_MASK	((0x7 << SI476X_DIGITAL_IO_SLOT_SIZE_SHIFT) | \
						  (0x7 << SI476X_DIGITAL_IO_SAMPLE_SIZE_SHIFT))
#define SI476X_DIGITAL_IO_OUTPUT_FORMAT_MASK	(0x7e)

enum si476x_daudio_formats {
	SI476X_DAUDIO_MODE_I2S		= (0x0 << 1),
	SI476X_DAUDIO_MODE_DSP_A	= (0x6 << 1),
	SI476X_DAUDIO_MODE_DSP_B	= (0x7 << 1),
	SI476X_DAUDIO_MODE_LEFT_J	= (0x8 << 1),
	SI476X_DAUDIO_MODE_RIGHT_J	= (0x9 << 1),

	SI476X_DAUDIO_MODE_IB		= (1 << 5),
	SI476X_DAUDIO_MODE_IF		= (1 << 6),
};

enum si476x_pcm_format {
	SI476X_PCM_FORMAT_S8		= 2,
	SI476X_PCM_FORMAT_S16_LE	= 4,
	SI476X_PCM_FORMAT_S20_3LE	= 5,
	SI476X_PCM_FORMAT_S24_LE	= 6,
};

static const struct snd_soc_dapm_widget si476x_dapm_widgets[] = {
SND_SOC_DAPM_OUTPUT("LOUT"),
SND_SOC_DAPM_OUTPUT("ROUT"),
};

static const struct snd_soc_dapm_route si476x_dapm_routes[] = {
	{ "Capture", NULL, "LOUT" },
	{ "Capture", NULL, "ROUT" },
};

static const struct snd_soc_dapm_widget si476x_dapm_widgets[] = {
SND_SOC_DAPM_OUTPUT("LOUT"),
SND_SOC_DAPM_OUTPUT("ROUT"),
};

static const struct snd_soc_dapm_route si476x_dapm_routes[] = {
	{ "Capture", NULL, "LOUT" },
	{ "Capture", NULL, "ROUT" },
};

static int si476x_codec_set_dai_fmt(struct snd_soc_dai *codec_dai,
				    unsigned int fmt)
{
	struct si476x_core *core = i2c_mfd_cell_to_core(codec_dai->dev);
	int err;
	u16 format = 0;

	if ((fmt & SND_SOC_DAIFMT_MASTER_MASK) != SND_SOC_DAIFMT_CBS_CFS)
		return -EINVAL;

	switch (fmt & SND_SOC_DAIFMT_FORMAT_MASK) {
	case SND_SOC_DAIFMT_DSP_A:
		format |= SI476X_DAUDIO_MODE_DSP_A;
		break;
	case SND_SOC_DAIFMT_DSP_B:
		format |= SI476X_DAUDIO_MODE_DSP_B;
		break;
	case SND_SOC_DAIFMT_I2S:
		format |= SI476X_DAUDIO_MODE_I2S;
		break;
	case SND_SOC_DAIFMT_RIGHT_J:
		format |= SI476X_DAUDIO_MODE_RIGHT_J;
		break;
	case SND_SOC_DAIFMT_LEFT_J:
		format |= SI476X_DAUDIO_MODE_LEFT_J;
		break;
	default:
		return -EINVAL;
	}

	switch (fmt & SND_SOC_DAIFMT_FORMAT_MASK) {
	case SND_SOC_DAIFMT_DSP_A:
	case SND_SOC_DAIFMT_DSP_B:
		switch (fmt & SND_SOC_DAIFMT_INV_MASK) {
		case SND_SOC_DAIFMT_NB_NF:
			break;
		case SND_SOC_DAIFMT_IB_NF:
			format |= SI476X_DAUDIO_MODE_IB;
			break;
		default:
			return -EINVAL;
		}
		break;
	case SND_SOC_DAIFMT_I2S:
	case SND_SOC_DAIFMT_RIGHT_J:
	case SND_SOC_DAIFMT_LEFT_J:
		switch (fmt & SND_SOC_DAIFMT_INV_MASK) {
		case SND_SOC_DAIFMT_NB_NF:
			break;
		case SND_SOC_DAIFMT_IB_IF:
			format |= SI476X_DAUDIO_MODE_IB |
				SI476X_DAUDIO_MODE_IF;
			break;
		case SND_SOC_DAIFMT_IB_NF:
			format |= SI476X_DAUDIO_MODE_IB;
			break;
		case SND_SOC_DAIFMT_NB_IF:
			format |= SI476X_DAUDIO_MODE_IF;
			break;
		default:
			return -EINVAL;
		}
		break;
	default:
		return -EINVAL;
	}

	si476x_core_lock(core);

	err = snd_soc_update_bits(codec_dai->codec, SI476X_DIGITAL_IO_OUTPUT_FORMAT,
				  SI476X_DIGITAL_IO_OUTPUT_FORMAT_MASK,
				  format);

	si476x_core_unlock(core);

	if (err < 0) {
		dev_err(codec_dai->codec->dev, "Failed to set output format\n");
		return err;
	}

	return 0;
}

static int si476x_codec_hw_params(struct snd_pcm_substream *substream,
				  struct snd_pcm_hw_params *params,
				  struct snd_soc_dai *dai)
{
	struct si476x_core *core = i2c_mfd_cell_to_core(dai->dev);
	int rate, width, err;

	rate = params_rate(params);
	if (rate < 32000 || rate > 48000) {
		dev_err(dai->codec->dev, "Rate: %d is not supported\n", rate);
		return -EINVAL;
	}

	switch (params_format(params)) {
	case SNDRV_PCM_FORMAT_S8:
		width = SI476X_PCM_FORMAT_S8;
		break;
	case SNDRV_PCM_FORMAT_S16_LE:
		width = SI476X_PCM_FORMAT_S16_LE;
		break;
	case SNDRV_PCM_FORMAT_S20_3LE:
		width = SI476X_PCM_FORMAT_S20_3LE;
		break;
	case SNDRV_PCM_FORMAT_S24_LE:
		width = SI476X_PCM_FORMAT_S24_LE;
		break;
	default:
		return -EINVAL;
	}

	si476x_core_lock(core);

	err = snd_soc_write(dai->codec, SI476X_DIGITAL_IO_OUTPUT_SAMPLE_RATE,
			    rate);
	if (err < 0) {
		dev_err(dai->codec->dev, "Failed to set sample rate\n");
		goto out;
	}

	err = snd_soc_update_bits(dai->codec, SI476X_DIGITAL_IO_OUTPUT_FORMAT,
				  SI476X_DIGITAL_IO_OUTPUT_WIDTH_MASK,
				  (width << SI476X_DIGITAL_IO_SLOT_SIZE_SHIFT) |
				  (width << SI476X_DIGITAL_IO_SAMPLE_SIZE_SHIFT));
	if (err < 0) {
		dev_err(dai->codec->dev, "Failed to set output width\n");
		goto out;
	}

out:
	si476x_core_unlock(core);

	return err;
}

static int si476x_codec_probe(struct snd_soc_codec *codec)
{
	codec->control_data = dev_get_regmap(codec->dev->parent, NULL);
	return 0;
}

static struct snd_soc_dai_ops si476x_dai_ops = {
	.hw_params	= si476x_codec_hw_params,
	.set_fmt	= si476x_codec_set_dai_fmt,
};

static struct snd_soc_dai_driver si476x_dai = {
	.name		= "si476x-codec",
	.capture	= {
		.stream_name	= "Capture",
		.channels_min	= 2,
		.channels_max	= 2,

		.rates = SNDRV_PCM_RATE_32000 |
		SNDRV_PCM_RATE_44100 |
		SNDRV_PCM_RATE_48000,
		.formats = SNDRV_PCM_FMTBIT_S8 |
		SNDRV_PCM_FMTBIT_S16_LE |
		SNDRV_PCM_FMTBIT_S20_3LE |
		SNDRV_PCM_FMTBIT_S24_LE
	},
	.ops		= &si476x_dai_ops,
};

static struct snd_soc_codec_driver soc_codec_dev_si476x = {
	.probe  = si476x_codec_probe,
<<<<<<< HEAD
	.read   = si476x_codec_read,
	.write  = si476x_codec_write,
=======
>>>>>>> d8ec26d7
	.dapm_widgets = si476x_dapm_widgets,
	.num_dapm_widgets = ARRAY_SIZE(si476x_dapm_widgets),
	.dapm_routes = si476x_dapm_routes,
	.num_dapm_routes = ARRAY_SIZE(si476x_dapm_routes),
};

static int si476x_platform_probe(struct platform_device *pdev)
{
	return snd_soc_register_codec(&pdev->dev, &soc_codec_dev_si476x,
				      &si476x_dai, 1);
}

static int si476x_platform_remove(struct platform_device *pdev)
{
	snd_soc_unregister_codec(&pdev->dev);
	return 0;
}

MODULE_ALIAS("platform:si476x-codec");

static struct platform_driver si476x_platform_driver = {
	.driver		= {
		.name	= "si476x-codec",
		.owner	= THIS_MODULE,
	},
	.probe		= si476x_platform_probe,
	.remove		= si476x_platform_remove,
};
module_platform_driver(si476x_platform_driver);

MODULE_AUTHOR("Andrey Smirnov <andrew.smirnov@gmail.com>");
MODULE_DESCRIPTION("ASoC Si4761/64 codec driver");
MODULE_LICENSE("GPL");<|MERGE_RESOLUTION|>--- conflicted
+++ resolved
@@ -58,16 +58,6 @@
 	SI476X_PCM_FORMAT_S16_LE	= 4,
 	SI476X_PCM_FORMAT_S20_3LE	= 5,
 	SI476X_PCM_FORMAT_S24_LE	= 6,
-};
-
-static const struct snd_soc_dapm_widget si476x_dapm_widgets[] = {
-SND_SOC_DAPM_OUTPUT("LOUT"),
-SND_SOC_DAPM_OUTPUT("ROUT"),
-};
-
-static const struct snd_soc_dapm_route si476x_dapm_routes[] = {
-	{ "Capture", NULL, "LOUT" },
-	{ "Capture", NULL, "ROUT" },
 };
 
 static const struct snd_soc_dapm_widget si476x_dapm_widgets[] = {
@@ -248,11 +238,6 @@
 
 static struct snd_soc_codec_driver soc_codec_dev_si476x = {
 	.probe  = si476x_codec_probe,
-<<<<<<< HEAD
-	.read   = si476x_codec_read,
-	.write  = si476x_codec_write,
-=======
->>>>>>> d8ec26d7
 	.dapm_widgets = si476x_dapm_widgets,
 	.num_dapm_widgets = ARRAY_SIZE(si476x_dapm_widgets),
 	.dapm_routes = si476x_dapm_routes,
