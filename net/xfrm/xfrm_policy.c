--- conflicted
+++ resolved
@@ -1842,11 +1842,8 @@
 	unsigned long sched_next;
 	struct dst_entry *dst = skb_dst(skb);
 	struct xfrm_dst *xdst = (struct xfrm_dst *) dst;
-<<<<<<< HEAD
 	struct xfrm_policy *pol = xdst->pols[0];
 	struct xfrm_policy_queue *pq = &pol->polq;
-=======
-	struct xfrm_policy_queue *pq = &xdst->pols[0]->polq;
 	const struct sk_buff *fclone = skb + 1;
 
 	if (unlikely(skb->fclone == SKB_FCLONE_ORIG &&
@@ -1854,7 +1851,6 @@
 		kfree_skb(skb);
 		return 0;
 	}
->>>>>>> 1c5ad13f
 
 	if (pq->hold_queue.qlen > XFRM_MAX_QUEUE_LEN) {
 		kfree_skb(skb);
