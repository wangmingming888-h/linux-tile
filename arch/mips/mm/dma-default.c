--- conflicted
+++ resolved
@@ -61,14 +61,9 @@
 static inline int cpu_needs_post_dma_flush(struct device *dev)
 {
 	return !plat_device_is_coherent(dev) &&
-<<<<<<< HEAD
-	       (current_cpu_type() == CPU_R10000 ||
-		current_cpu_type() == CPU_R12000 ||
-		current_cpu_type() == CPU_BMIPS5000);
-=======
 	       (boot_cpu_type() == CPU_R10000 ||
-	       boot_cpu_type() == CPU_R12000);
->>>>>>> d451e734
+		boot_cpu_type() == CPU_R12000 ||
+		boot_cpu_type() == CPU_BMIPS5000);
 }
 
 static gfp_t massage_gfp_flags(const struct device *dev, gfp_t gfp)
