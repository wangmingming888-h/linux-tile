--- conflicted
+++ resolved
@@ -64,11 +64,7 @@
 	bool "TI AM43x"
 	depends on ARCH_MULTI_V7
 	select ARCH_OMAP2PLUS
-<<<<<<< HEAD
-	select ARCH_HAS_OPP
-	select MULTI_IRQ_HANDLER
-=======
->>>>>>> 4b8b5f25
+	select ARCH_HAS_OPP
 	select ARM_GIC
 	select MACH_OMAP_GENERIC
 
